/*
 * Copyright © 2012-2014 Canonical Ltd.
 *
 * This program is free software: you can redistribute it and/or modify it
 * under the terms of the GNU Lesser General Public License version 3,
 * as published by the Free Software Foundation.
 *
 * This program is distributed in the hope that it will be useful,
 * but WITHOUT ANY WARRANTY; without even the implied warranty of
 * MERCHANTABILITY or FITNESS FOR A PARTICULAR PURPOSE.  See the
 * GNU Lesser General Public License for more details.
 *
 * You should have received a copy of the GNU Lesser General Public License
 * along with this program.  If not, see <http://www.gnu.org/licenses/>.
 *
 */

#ifndef MIR_TOOLKIT_MIR_SURFACE_H_
#define MIR_TOOLKIT_MIR_SURFACE_H_

#include <mir_toolkit/mir_native_buffer.h>
#include <mir_toolkit/client_types.h>
#include <mir_toolkit/common.h>
#include <mir_toolkit/mir_cursor_configuration.h>

#include <stdbool.h>

#ifdef __cplusplus
/**
 * \addtogroup mir_toolkit
 * @{
 */
extern "C" {
#endif

/**
 * Create a surface specification for a normal surface.
 *
 * A normal surface is suitable for most application windows. It has no special semantics.
 * On a desktop shell it will typically have a title-bar, be movable, resizeable, etc.
 *
 * \param [in] connection   Connection the surface will be created on
 * \param [in] width        Requested width. The server is not guaranteed to return a surface of this width.
 * \param [in] height       Requested height. The server is not guaranteed to return a surface of this height.
 * \param [in] format       Pixel format for the surface.
 * \return                  A handle that can be passed to mir_surface_create() to complete construction.
 */
MirSurfaceSpec* mir_connection_create_spec_for_normal_surface(MirConnection* connection,
                                                              int width,
                                                              int height,
                                                              MirPixelFormat format);

/**
 * Create a surface specification for a menu surface.
 *
 * Positioning of the surface is specified with respect to the parent surface
 * via an adjacency rectangle. The server will attempt to choose an edge of the
 * adjacency rectangle on which to place the surface taking in to account
 * screen-edge proximity or similar constraints. In addition, the server can use
 * the edge affinity hint to consider only horizontal or only vertical adjacency
 * edges in the given rectangle.
 *
 * \param [in] connection   Connection the surface will be created on
 * \param [in] width        Requested width. The server is not guaranteed to
 *                          return a surface of this width.
 * \param [in] height       Requested height. The server is not guaranteed to
 *                          return a surface of this height.
 * \param [in] format       Pixel format for the surface.
 * \param [in] parent       A valid parent surface for this menu.
 * \param [in] rect         The adjacency rectangle. The server is not
 *                          guaranteed to create a surface at the requested
 *                          location.
 * \param [in] edge         The preferred edge direction to attach to. Use
 *                          mir_edge_attachment_any for no preference.
 * \return                  A handle that can be passed to mir_surface_create()
 *                          to complete construction.
 */
MirSurfaceSpec*
mir_connection_create_spec_for_menu(MirConnection* connection,
                                    int width,
                                    int height,
                                    MirPixelFormat format,
                                    MirSurface* parent,
                                    MirRectangle* rect,
                                    MirEdgeAttachment edge);

/**
 * Create a surface specification for a tooltip surface.
 *
 * A tooltip surface becomes visible when the pointer hovers the specified
 * target zone. A tooltip surface has no input focus and will be closed when
 * the pointer moves out of the target zone or the parent closes, moves or hides
 *
 * The tooltip parent cannot be another tooltip surface.
 *
 * The tooltip position is decided by the server but typically it will appear
 * near the pointer.
 *
 * \param [in] connection   Connection the surface will be created on
 * \param [in] width        Requested width. The server is not guaranteed to
 *                          return a surface of this width.
 * \param [in] height       Requested height. The server is not guaranteed to
 *                          return a surface of this height.
 * \param [in] format       Pixel format for the surface.
 * \param [in] parent       A valid parent surface for this tooltip.
 * \param [in] rect         A target zone relative to parent.
 * \return                  A handle that can be passed to mir_surface_create()
 *                          to complete construction.
 */
MirSurfaceSpec*
mir_connection_create_spec_for_tooltip(MirConnection* connection,
                                       int width,
                                       int height,
                                       MirPixelFormat format,
                                       MirSurface* parent,
                                       MirRectangle* zone);

/**
 * Create a surface specification for a modal dialog surface.
 *
 * The dialog surface will have input focus; the parent can still be moved,
 * resized or hidden/minimized but no interaction is possible until the dialog
 * is dismissed.
 *
 * A dialog will typically have no close/maximize button decorations.
 *
 * During surface creation, if the specified parent is another dialog surface
 * the server may choose to close the specified parent in order to show this
 * new dialog surface.
 *
 * \param [in] connection   Connection the surface will be created on
 * \param [in] width        Requested width. The server is not guaranteed to
 *                          return a surface of this width.
 * \param [in] height       Requested height. The server is not guaranteed to
 *                          return a surface of this height.
 * \param [in] format       Pixel format for the surface.
 * \param [in] parent       A valid parent surface.
 *
 */
MirSurfaceSpec*
mir_connection_create_spec_for_modal_dialog(MirConnection* connection,
                                            int width,
                                            int height,
                                            MirPixelFormat format,
                                            MirSurface* parent);

/**
 * Create a surface specification for a parentless dialog surface.
 *
 * A parentless dialog surface is similar to a normal surface, but it cannot
 * be fullscreen and typically won't have any maximize/close button decorations.
 *
 * A parentless dialog is not allowed to have other dialog children. The server
 * may decide to close the parent and show the child dialog only.
 *
 * \param [in] connection   Connection the surface will be created on
 * \param [in] width        Requested width. The server is not guaranteed to
 *                          return a surface of this width.
 * \param [in] height       Requested height. The server is not guaranteed to
 *                          return a surface of this height.
 * \param [in] format       Pixel format for the surface.
 *
 */
MirSurfaceSpec*
mir_connection_create_spec_for_dialog(MirConnection* connection,
                                      int width,
                                      int height,
                                      MirPixelFormat format);

/**
 * Create a surface specification for updating a surface.
 *
 * This can be applied to one or more target surfaces using
 * mir_surface_apply_spec(...).
 *
 * \param [in] connection   a valid mir connection
 *
 */
MirSurfaceSpec*
mir_connection_create_spec_for_changes(MirConnection* connection);

/**
 * Create a surface from a given specification
 *
 *
 * \param [in] requested_specification  Specification of the attributes for the created surface
 * \param [in] callback                 Callback function to be invoked when creation is complete
 * \param [in, out] context             User data passed to callback function.
 *                                      This callback is guaranteed to be called, and called with a
 *                                      non-null MirSurface*, but the surface may be invalid in
 *                                      case of an error.
 * \return                              A handle that can be passed to mir_wait_for()
 */
MirWaitHandle* mir_surface_create(MirSurfaceSpec* requested_specification,
                                  mir_surface_callback callback, void* context);

/**
 * Create a surface from a given specification and wait for the result.
 * \param [in] requested_specification  Specification of the attributes for the created surface
 * \return                              The new surface. This is guaranteed non-null, but may be invalid
 *                                      in the case of error.
 */
MirSurface* mir_surface_create_sync(MirSurfaceSpec* requested_specification);

/**
 * Set the requested name.
 *
 * The surface name helps the user to distinguish between multiple surfaces
 * from the same application. A typical desktop shell may use it to provide
 * text in the window titlebar, in an alt-tab switcher, or equivalent.
 *
 * \param [in] spec     Specification to mutate
 * \param [in] name     Requested name. This must be valid UTF-8.
 *                      Copied into spec; clients can free the buffer passed after this call.
 * \return              False if name is not a valid attribute of this surface type.
 */
bool mir_surface_spec_set_name(MirSurfaceSpec* spec, char const* name);

/**
 * Set the requested width, in pixels
 *
 * \param [in] spec     Specification to mutate
 * \param [in] width    Requested width.
 * \return              False if width is invalid for a surface of this type
 * \note    The requested dimensions are a hint only. The server is not guaranteed to create a
 *          surface of any specific width or height.
 */
bool mir_surface_spec_set_width(MirSurfaceSpec* spec, unsigned width);

/**
 * Set the requested height, in pixels
 *
 * \param [in] spec     Specification to mutate
 * \param [in] height   Requested height.
 * \return              False if height is invalid for a surface of this type
 * \note    The requested dimensions are a hint only. The server is not guaranteed to create a
 *          surface of any specific width or height.
 */
bool mir_surface_spec_set_height(MirSurfaceSpec* spec, unsigned height);

/**
 * Set the requested width increment, in pixels.
 * Defines an arithmetic progression of sizes starting with min_width (if set, otherwise 0)
 * into which the surface prefers to be resized.
 *
 * \param [in] spec       Specification to mutate
 * \param [in] width_inc  Requested width increment.
 * \return                False if width increment is invalid for a surface of this type
 * \note    The requested dimensions are a hint only. The server is not guaranteed to
 *          create a surface of any specific width or height.
 */
bool mir_surface_spec_set_width_increment(MirSurfaceSpec *spec, unsigned width_inc);

/**
 * Set the requested height increment, in pixels
 * Defines an arithmetic progression of sizes starting with min_height (if set, otherwise 0)
 * into which the surface prefers to be resized.
 *
 * \param [in] spec       Specification to mutate
 * \param [in] height_inc Requested height increment.
 * \return                False if height increment is invalid for a surface of this type
 * \note    The requested dimensions are a hint only. The server is not guaranteed to
 *          create a surface of any specific width or height.
 */
bool mir_surface_spec_set_height_increment(MirSurfaceSpec *spec, unsigned height_inc);

/**
 * Set the minimum width, in pixels
 *
 * \param [in] spec     Specification to mutate
 * \param [in] width    Minimum width.
 * \return              False if minimum width is invalid for a surface of this type
 * \note    The requested dimensions are a hint only. The server is not guaranteed to create a
 *          surface of any specific width or height.
 */
bool mir_surface_spec_set_min_width(MirSurfaceSpec* spec, unsigned min_width);

/**
 * Set the minimum height, in pixels
 *
 * \param [in] spec     Specification to mutate
 * \param [in] height   Minimum height.
 * \return              False if minimum height is invalid for a surface of this type
 * \note    The requested dimensions are a hint only. The server is not guaranteed to create a
 *          surface of any specific width or height.
 */
bool mir_surface_spec_set_min_height(MirSurfaceSpec* spec, unsigned min_height);
/**
 * Set the maximum width, in pixels
 *
 * \param [in] spec     Specification to mutate
 * \param [in] width    Maximum width.
 * \return              False if maximum width is invalid for a surface of this type
 * \note    The requested dimensions are a hint only. The server is not guaranteed to create a
 *          surface of any specific width or height.
 */
bool mir_surface_spec_set_max_width(MirSurfaceSpec* spec, unsigned max_width);

/**
 * Set the maximum height, in pixels
 *
 * \param [in] spec     Specification to mutate
 * \param [in] height   Maximum height.
 * \return              False if maximum height is invalid for a surface of this type
 * \note    The requested dimensions are a hint only. The server is not guaranteed to create a
 *          surface of any specific width or height.
 */
bool mir_surface_spec_set_max_height(MirSurfaceSpec* spec, unsigned max_height);

/**
 * Set the minimum aspect ratio. This is the minimum ratio of surface width to height.
 * It is independent of orientation changes and/or preferences.
 *
 * \param [in] spec     Specification to mutate
 * \param [in] width    numerator
 * \param [in] height   denominator
 * \return              False if minimum aspect is invalid for a surface of this type
 * \note    The requested aspect ratio is a hint only. The server is not guaranteed
 *          to create a surface of any specific aspect.
 */
bool mir_surface_spec_set_min_aspect_ratio(MirSurfaceSpec* spec, unsigned width, unsigned height);

/**
 * Set the maximum aspect ratio. This is the maximum ratio of surface width to height.
 * It is independent of orientation changes and/or preferences.
 *
 * \param [in] spec     Specification to mutate
 * \param [in] width    numerator
 * \param [in] height   denominator
 * \return              False if maximum aspect is invalid for a surface of this type
 * \note    The requested aspect ratio is a hint only. The server is not guaranteed
 *          to create a surface of any specific aspect.
 */
bool mir_surface_spec_set_max_aspect_ratio(MirSurfaceSpec* spec, unsigned width, unsigned height);

/**
 * Set the requested pixel format.
 * \param [in] spec     Specification to mutate
 * \param [in] format   Requested pixel format
 * \return              False if format is not a valid pixel format for this surface type.
 * \note    If this call returns %true then the server is guaranteed to honour this request.
 *          If the server is unable to create a surface with this pixel format at
 *          the point mir_surface_create() is called it will instead return an invalid surface.
 */
bool mir_surface_spec_set_pixel_format(MirSurfaceSpec* spec, MirPixelFormat format);

/**
 * Set the requested buffer usage.
 * \param [in] spec     Specification to mutate
 * \param [in] usage    Requested buffer usage
 * \return              False if the requested buffer usage is invalid for this surface.
 * \note    If this call returns %true then the server is guaranteed to honour this request.
 *          If the server is unable to create a surface with this buffer usage at
 *          the point mir_surface_create() is called it will instead return an invalid surface.
 */
bool mir_surface_spec_set_buffer_usage(MirSurfaceSpec* spec, MirBufferUsage usage);

/**
 * \param [in] spec         Specification to mutate
 * \param [in] output_id    ID of output to place surface on. From MirDisplayOutput.output_id
 * \return                  False if setting surface fullscreen is invalid for this surface.
 * \note    If this call returns %true then a valid surface returned from mir_surface_create() is
 *          guaranteed to be fullscreen on the specified output. An invalid surface is returned
 *          if the server unable to, or policy prevents it from, honouring this request.
 */
bool mir_surface_spec_set_fullscreen_on_output(MirSurfaceSpec* spec, uint32_t output_id);

/**
 * Set the requested preferred orientation mode.
 * \param [in] spec    Specification to mutate
 * \param [in] mode    Requested preferred orientation
 * \return             False if the mode is not valid for this surface type.
 * \note    If the server is unable to create a surface with the preferred orientation at
 *          the point mir_surface_create() is called it will instead return an invalid surface.
 */
bool mir_surface_spec_set_preferred_orientation(MirSurfaceSpec* spec, MirOrientationMode mode);

/**
 * Request that the created surface be attached to a surface of a different client.
 *
 * This is restricted to input methods, which need to attach their suggestion surface
 * to text entry widgets of other processes.
 *
 * \param [in] spec             Specification to mutate
 * \param [in] parent           A MirSurfaceId reference to the parent surface
 * \param [in] attachment_rect  A rectangle specifying the region (in parent surface coordinates)
 *                              that the created surface should be attached to.
 * \param [in] edge             The preferred edge direction to attach to. Use
 *                              mir_edge_attachment_any for no preference.
 * \return                      False if the operation is invalid for this surface type.
 *
 * \note    If the parent surface becomes invalid before mir_surface_create() is processed,
 *          it will return an invalid surface. If the parent surface is valid at the time
 *          mir_surface_create() is called but is later closed, this surface will also receive
 *          a close event.
 */
bool mir_surface_spec_attach_to_foreign_parent(MirSurfaceSpec* spec,
                                               MirSurfaceId* parent,
                                               MirRectangle* attachment_rect,
                                               MirEdgeAttachment edge);

/**
 * Release the resources held by a MirSurfaceSpec.
 *
 * \param [in] spec     Specification to release
 */
void mir_surface_spec_release(MirSurfaceSpec* spec);

/**
 * Request a new Mir surface on the supplied connection with the supplied
 * parameters. The returned handle remains valid until the surface has been
 * released.
 *   \warning callback could be called from another thread. You must do any
 *            locking appropriate to protect your data accessed in the
 *            callback.
 *   \note    This will soon be deprecated. Use the *_spec_for_* / mir_surface_create()
 *            two-stage process instead.
 *   \param [in] connection          The connection
 *   \param [in] surface_parameters  Request surface parameters
 *   \param [in] callback            Callback function to be invoked when
 *                                   request completes
 *   \param [in,out] context         User data passed to the callback function
 *   \return                         A handle that can be passed to
 *                                   mir_wait_for
 */
MirWaitHandle *mir_connection_create_surface(
    MirConnection *connection,
    MirSurfaceParameters const *surface_parameters,
    mir_surface_callback callback,
    void *context) __attribute__((__deprecated__("Use mir_surface_create()")));

/**
 * Create a surface like in mir_connection_create_surface(), but also wait for
 * creation to complete and return the resulting surface.
 *   \note    This will soon be deprecated. Use the create_spec_for/mir_surface_create()
 *            two-stage process instead.
 *   \param [in] connection  The connection
 *   \param [in] params      Parameters describing the desired surface
 *   \return                 The resulting surface
 */
MirSurface *mir_connection_create_surface_sync(
    MirConnection *connection,
    MirSurfaceParameters const *params) __attribute__((__deprecated__("Use mir_surface_create_sync()")));

/**
 * Set the event handler to be called when events arrive for a surface.
 *   \warning event_handler could be called from another thread. You must do
 *            any locking appropriate to protect your data accessed in the
 *            callback. There is also a chance that different events will be
 *            called back in different threads, for the same surface,
 *            simultaneously.
 *   \param [in] surface        The surface
 *   \param [in] callback       The callback function
 *   \param [in] context        Additional argument to be passed to callback
 */
void mir_surface_set_event_handler(MirSurface *surface,
                                   mir_surface_event_callback callback,
                                   void* context);

/**
 * Retrieve the primary MirBufferStream associated with a surface (to advance buffers,
 * obtain EGLNativeWindow, etc...)
 * 
 *   \param[in] surface The surface
 */
MirBufferStream* mir_surface_get_buffer_stream(MirSurface *surface);

/**
 * Get a window type that can be used for OpenGL ES 2.0 acceleration.
 *   \param [in] surface  The surface
 *   \return              An EGLNativeWindowType that the client can use
 */
MirEGLNativeWindowType mir_surface_get_egl_native_window(MirSurface *surface) __attribute__((__deprecated__("Use mir_surface_get_buffer_stream and the corresponding mir_buffer_stream* function")));

/**
 * Test for a valid surface
 *   \param [in] surface  The surface
 *   \return              True if the supplied surface is valid, or
 *                        false otherwise.
 */
bool mir_surface_is_valid(MirSurface *surface);

/**
 * Retrieve a text description of the error. The returned string is owned by
 * the library and remains valid until the surface or the associated
 * connection has been released.
 *   \param [in] surface  The surface
 *   \return              A text description of any error resulting in an
 *                        invalid surface, or the empty string "" if the
 *                        connection is valid.
 */
char const *mir_surface_get_error_message(MirSurface *surface);

/**
 * Get a surface's parameters.
 *   \pre                     The surface is valid
 *   \param [in] surface      The surface
 *   \param [out] parameters  Structure to be populated
 */
void mir_surface_get_parameters(MirSurface *surface, MirSurfaceParameters *parameters);

/**
 * Get the underlying platform type so the buffer obtained in "raw" representation
 * in mir_surface_get_current_buffer() can be understood
 *   \pre                     The surface is valid
 *   \param [in] surface      The surface
 *   \return                  One of mir_platform_type_android or mir_platform_type_gbm
 */
MirPlatformType mir_surface_get_platform_type(MirSurface *surface) __attribute__((__deprecated__("Use mir_surface_get_buffer_stream and the corresponding mir_buffer_stream* function")));

/**
 * Get a surface's buffer in "raw" representation.
 *   \pre                         The surface is valid
 *   \param [in] surface          The surface
 *   \param [out] buffer_package  Structure to be populated
 */
void mir_surface_get_current_buffer(MirSurface *surface, MirNativeBuffer **buffer_package) __attribute__((__deprecated__("Use mir_surface_get_buffer_stream and the corresponding mir_buffer_stream* function")));

/**
 * Get a surface's graphics_region, i.e., map the graphics buffer to main
 * memory.
 *   \pre                          The surface is valid
 *   \param [in] surface           The surface
 *   \param [out] graphics_region  Structure to be populated
 */
void mir_surface_get_graphics_region(
    MirSurface *surface,
    MirGraphicsRegion *graphics_region) __attribute__((__deprecated__("Use mir_surface_get_buffer_stream and the corresponding mir_buffer_stream* function")));
                                                                          /**
 * Advance a surface's buffer. The returned handle remains valid until the next
 * call to mir_surface_swap_buffers, until the surface has been released or the
 * connection to the server has been released.
 *   \warning callback could be called from another thread. You must do any
 *            locking appropriate to protect your data accessed in the
 *            callback.
 *   \param [in] surface      The surface
 *   \param [in] callback     Callback function to be invoked when the request
 *                            completes
 *   \param [in,out] context  User data passed to the callback function
 *   \return                  A handle that can be passed to mir_wait_for
 */
MirWaitHandle *mir_surface_swap_buffers(
    MirSurface *surface,
    mir_surface_callback callback,
    void *context) __attribute__((__deprecated__("Use mir_surface_get_buffer_stream and the corresponding mir_buffer_stream* function")));

/**
 * Advance a surface's buffer as in mir_surface_swap_buffers(), but also wait
 * for the operation to complete.
 *   \param [in] surface  The surface whose buffer to advance
 */
void mir_surface_swap_buffers_sync(MirSurface *surface) __attribute__((__deprecated__("Use mir_surface_get_buffer_stream and the corresponding mir_buffer_stream* function")));

/**
 * Release the supplied surface and any associated buffer. The returned wait
 * handle remains valid until the connection to the server is released.
 *   \warning callback could be called from another thread. You must do any
 *            locking appropriate to protect your data accessed in the
 *            callback.
 *   \param [in] surface      The surface
 *   \param [in] callback     Callback function to be invoked when the request
 *                            completes
 *   \param [in,out] context  User data passed to the callback function
 *   \return                  A handle that can be passed to mir_wait_for
 */
MirWaitHandle *mir_surface_release(
    MirSurface *surface,
    mir_surface_callback callback,
    void *context);

/**
 * Release the specified surface like in mir_surface_release(), but also wait
 * for the operation to complete.
 *   \param [in] surface  The surface to be released
 */
void mir_surface_release_sync(MirSurface *surface);

/**
 * \deprecated Use mir_debug_surface_id()
 */
__attribute__((__deprecated__("Use mir_debug_surface_id()")))
int mir_surface_get_id(MirSurface *surface);

/**
 * \deprecated Use the mir_connection_create_spec_for_xxx family of APIs
 */
__attribute__((__deprecated__("Use mir_connection_create_spec_for_xxx()")))
MirWaitHandle* mir_surface_set_type(MirSurface *surface, MirSurfaceType type);

/**
 * Get the type (purpose) of a surface.
 *   \param [in] surface  The surface to query
 *   \return              The type of the surface
 */
MirSurfaceType mir_surface_get_type(MirSurface *surface);

/**
 * Change the state of a surface.
 *   \param [in] surface  The surface to operate on
 *   \param [in] state    The new state of the surface
 *   \return              A wait handle that can be passed to mir_wait_for
 */
MirWaitHandle* mir_surface_set_state(MirSurface *surface,
                                     MirSurfaceState state);

/**
 * Get the current state of a surface.
 *   \param [in] surface  The surface to query
 *   \return              The state of the surface
 */
MirSurfaceState mir_surface_get_state(MirSurface *surface);

/**
 * Set the swapinterval for mir_surface_swap_buffers. EGL users should use
 * eglSwapInterval directly.
 * At the time being, only swapinterval of 0 or 1 is supported.
 *   \param [in] surface  The surface to operate on
 *   \param [in] interval The number of vblank signals that
 *                        mir_surface_swap_buffers will wait for
 *   \return              A wait handle that can be passed to mir_wait_for,
 *                        or NULL if the interval could not be supported
 */
MirWaitHandle* mir_surface_set_swapinterval(MirSurface* surface, int interval);

/**
 * Query the swapinterval that the surface is operating with.
 * The default interval is 1.
 *   \param [in] surface  The surface to operate on
 *   \return              The swapinterval value that the client is operating with.
 *                        Returns -1 if surface is invalid.
 */
int mir_surface_get_swapinterval(MirSurface* surface);

/**
 * Query the DPI value of the surface (dots per inch). This will vary depending
 * on the physical display configuration and where the surface is within it.
 *   \return  The DPI of the surface, or zero if unknown.
 */
int mir_surface_get_dpi(MirSurface* surface);
    
/**
 * Query the focus state for a surface.
 *   \param [in] surface The surface to operate on
 *   \return             The focus state of said surface
 */
MirSurfaceFocusState mir_surface_get_focus(MirSurface *surface);

/**
 * Query the visibility state for a surface.
 *   \param [in] surface The surface to operate on
 *   \return             The visibility state of said surface
 */
MirSurfaceVisibility mir_surface_get_visibility(MirSurface *surface);

/**
 * Choose the cursor state for a surface: whether a cursor is shown, 
 * and which cursor if so.
 *    \param [in] surface    The surface to operate on
 *    \param [in] parameters The configuration parameters obtained
 *                           from mir_cursor* family of functions.
 *    \return                A wait handle that can be passed to mir_wait_for,
 *                           or NULL if parameters is invalid.
 *
 */
MirWaitHandle* mir_surface_configure_cursor(MirSurface *surface, MirCursorConfiguration const* parameters);

/**
 * Get the orientation of a surface.
 *   \param [in] surface  The surface to query
 *   \return              The orientation of the surface
 */
MirOrientation mir_surface_get_orientation(MirSurface *surface);

/**
 * Request to set the preferred orientations of a surface.
 * The request may be rejected by the server; to check wait on the
 * result and check the applied value using mir_surface_get_preferred_orientation
 *   \param [in] surface     The surface to operate on
 *   \param [in] orientation The preferred orientation modes
 *   \return                 A wait handle that can be passed to mir_wait_for
 */
MirWaitHandle* mir_surface_set_preferred_orientation(MirSurface *surface, MirOrientationMode orientation);

/**
 * Get the preferred orientation modes of a surface.
 *   \param [in] surface  The surface to query
 *   \return              The preferred orientation modes
 */
MirOrientationMode mir_surface_get_preferred_orientation(MirSurface *surface);

/**
 * Create a surface specification for an input method surface.
 *
 * Currently this is only appropriate for the Unity On-Screen-Keyboard.
 *
 * \param [in] connection   Connection the surface will be created on
 * \param [in] width        Requested width. The server is not guaranteed to return a surface of this width.
 * \param [in] height       Requested height. The server is not guaranteed to return a surface of this height.
 * \param [in] format       Pixel format for the surface.
 * \return                  A handle that can be passed to mir_surface_create() to complete construction.
 */
MirSurfaceSpec* mir_connection_create_spec_for_input_method(MirConnection* connection,
                                                            int width,
                                                            int height,
                                                            MirPixelFormat format);

/**
 * Request changes to the specification of a surface. The server will decide
 * whether and how the request can be honoured.
 *
 *   \param [in] surface  The surface to rename
 *   \param [in] spec     Spec with the requested changes applied
 */
void mir_surface_apply_spec(MirSurface* surface, MirSurfaceSpec* spec);

/**
<<<<<<< HEAD
 * \brief Request an ID for the surface that can be shared cross-process and across restarts.
 *
 * This call acquires a MirSurfaceId for this MirSurface. This MirSurfaceId can be serialised to
 * a string, stored or sent to another process, and then later deserialised to refer to the same
 * MirSurface.
=======
 * \brief Request an ID for the surface that can be shared cross-process and
 *        across restarts.
 *
 * This call acquires a MirPersistentId for this MirSurface. This MirPersistentId
 * can be serialized to a string, stored or sent to another process, and then
 * later deserialized to refer to the same surface.
>>>>>>> ca15de27
 *
 * \param [in]     surface   The surface to acquire a persistent reference to.
 * \param [in]     callback  Callback to invoke when the request completes.
 * \param [in,out] context   User data passed to completion callback.
 * \return A MirWaitHandle that can be used in mir_wait_for to await completion.
 */
MirWaitHandle* mir_surface_request_persistent_id(MirSurface* surface, mir_surface_id_callback callback, void* context);

/**
 * \brief Request a persistent ID for a surface and wait for the result
<<<<<<< HEAD
 * \param [in] surface  The surface to aquire a persistent ID for.
 * \return A MirSurfaceId. This MirSurfaceId is owned by the calling code, and must
 *         be freed with a call to mir_surface_id_release()
 */
MirSurfaceId* mir_surface_request_persistent_id_sync(MirSurface* surface);

/**
 * \brief Check the validity of a MirSurfaceId
 * \param [in] id  The MirSurfaceId
 * \return True iff the MirSurfaceId contains a valid ID value.
 *
 * \note This does not guarantee that the ID refers to a currently valid MirSurface.
 */
bool mir_surface_id_is_valid(MirSurfaceId* id);

/**
 * \brief Free a MirSurfaceId
 * \param [in] id  The MirSurfaceId to free
 */
void mir_surface_id_release(MirSurfaceId* id);

/**
 * \brief Get a string representation of a MirSurfaceId
 * \param [in] id  The ID to serialise
 * \return A string representation of id. This string is owned by the MirSurfaceId,
 *         and must not be freed by the caller.
 *
 * \see mir_surface_id_from_string
 */
char const* mir_surface_id_as_string(MirSurfaceId* id);

/**
 * \brief Deserialise a string representation of a MirSurfaceId
 * \param [in] string_representation  Serialised representation of the ID
 * \return The deserialised MirSurfaceId
 */
MirSurfaceId* mir_surface_id_from_string(char const* string_representation);
=======
 * \param [in] surface  The surface to acquire a persistent ID for.
 * \return A MirPersistentId. This MirPersistentId is owned by the calling code, and must
 *         be freed with a call to mir_persistent_id_release()
 */
MirPersistentId* mir_surface_request_persistent_id_sync(MirSurface *surface);

/**
 * \brief Check the validity of a MirPersistentId
 * \param [in] id  The MirPersistentId
 * \return True iff the MirPersistentId contains a valid ID value.
 *
 * \note This does not guarantee that the ID refers to a currently valid object.
 */
bool mir_persistent_id_is_valid(MirPersistentId* id);

/**
 * \brief Free a MirPersistentId
 * \param [in] id  The MirPersistentId to free
 * \note This frees only the client-side representation; it has no effect on the
 *       object referred to by \arg id.
 */
void mir_persistent_id_release(MirPersistentId* id);
>>>>>>> ca15de27

#ifdef __cplusplus
}
/**@}*/
#endif

#endif /* MIR_TOOLKIT_MIR_SURFACE_H_ */<|MERGE_RESOLUTION|>--- conflicted
+++ resolved
@@ -382,7 +382,7 @@
  * to text entry widgets of other processes.
  *
  * \param [in] spec             Specification to mutate
- * \param [in] parent           A MirSurfaceId reference to the parent surface
+ * \param [in] parent           A MirPersistentId reference to the parent surface
  * \param [in] attachment_rect  A rectangle specifying the region (in parent surface coordinates)
  *                              that the created surface should be attached to.
  * \param [in] edge             The preferred edge direction to attach to. Use
@@ -395,7 +395,7 @@
  *          a close event.
  */
 bool mir_surface_spec_attach_to_foreign_parent(MirSurfaceSpec* spec,
-                                               MirSurfaceId* parent,
+                                               MirPersistentId* parent,
                                                MirRectangle* attachment_rect,
                                                MirEdgeAttachment edge);
 
@@ -714,20 +714,12 @@
 void mir_surface_apply_spec(MirSurface* surface, MirSurfaceSpec* spec);
 
 /**
-<<<<<<< HEAD
- * \brief Request an ID for the surface that can be shared cross-process and across restarts.
- *
- * This call acquires a MirSurfaceId for this MirSurface. This MirSurfaceId can be serialised to
- * a string, stored or sent to another process, and then later deserialised to refer to the same
- * MirSurface.
-=======
  * \brief Request an ID for the surface that can be shared cross-process and
  *        across restarts.
  *
  * This call acquires a MirPersistentId for this MirSurface. This MirPersistentId
  * can be serialized to a string, stored or sent to another process, and then
  * later deserialized to refer to the same surface.
->>>>>>> ca15de27
  *
  * \param [in]     surface   The surface to acquire a persistent reference to.
  * \param [in]     callback  Callback to invoke when the request completes.
@@ -738,27 +730,28 @@
 
 /**
  * \brief Request a persistent ID for a surface and wait for the result
-<<<<<<< HEAD
- * \param [in] surface  The surface to aquire a persistent ID for.
- * \return A MirSurfaceId. This MirSurfaceId is owned by the calling code, and must
- *         be freed with a call to mir_surface_id_release()
- */
-MirSurfaceId* mir_surface_request_persistent_id_sync(MirSurface* surface);
-
-/**
- * \brief Check the validity of a MirSurfaceId
- * \param [in] id  The MirSurfaceId
- * \return True iff the MirSurfaceId contains a valid ID value.
- *
- * \note This does not guarantee that the ID refers to a currently valid MirSurface.
- */
-bool mir_surface_id_is_valid(MirSurfaceId* id);
-
-/**
- * \brief Free a MirSurfaceId
- * \param [in] id  The MirSurfaceId to free
- */
-void mir_surface_id_release(MirSurfaceId* id);
+ * \param [in] surface  The surface to acquire a persistent ID for.
+ * \return A MirPersistentId. This MirPersistentId is owned by the calling code, and must
+ *         be freed with a call to mir_persistent_id_release()
+ */
+MirPersistentId* mir_surface_request_persistent_id_sync(MirSurface *surface);
+
+/**
+ * \brief Check the validity of a MirPersistentId
+ * \param [in] id  The MirPersistentId
+ * \return True iff the MirPersistentId contains a valid ID value.
+ *
+ * \note This does not guarantee that the ID refers to a currently valid object.
+ */
+bool mir_persistent_id_is_valid(MirPersistentId* id);
+
+/**
+ * \brief Free a MirPersistentId
+ * \param [in] id  The MirPersistentId to free
+ * \note This frees only the client-side representation; it has no effect on the
+ *       object referred to by \arg id.
+ */
+void mir_persistent_id_release(MirPersistentId* id);
 
 /**
  * \brief Get a string representation of a MirSurfaceId
@@ -768,38 +761,14 @@
  *
  * \see mir_surface_id_from_string
  */
-char const* mir_surface_id_as_string(MirSurfaceId* id);
+char const* mir_persistent_id_as_string(MirPersistentId* id);
 
 /**
  * \brief Deserialise a string representation of a MirSurfaceId
  * \param [in] string_representation  Serialised representation of the ID
  * \return The deserialised MirSurfaceId
  */
-MirSurfaceId* mir_surface_id_from_string(char const* string_representation);
-=======
- * \param [in] surface  The surface to acquire a persistent ID for.
- * \return A MirPersistentId. This MirPersistentId is owned by the calling code, and must
- *         be freed with a call to mir_persistent_id_release()
- */
-MirPersistentId* mir_surface_request_persistent_id_sync(MirSurface *surface);
-
-/**
- * \brief Check the validity of a MirPersistentId
- * \param [in] id  The MirPersistentId
- * \return True iff the MirPersistentId contains a valid ID value.
- *
- * \note This does not guarantee that the ID refers to a currently valid object.
- */
-bool mir_persistent_id_is_valid(MirPersistentId* id);
-
-/**
- * \brief Free a MirPersistentId
- * \param [in] id  The MirPersistentId to free
- * \note This frees only the client-side representation; it has no effect on the
- *       object referred to by \arg id.
- */
-void mir_persistent_id_release(MirPersistentId* id);
->>>>>>> ca15de27
+MirPersistentId* mir_persistent_id_from_string(char const* string_representation);
 
 #ifdef __cplusplus
 }
