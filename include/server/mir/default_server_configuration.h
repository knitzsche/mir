/*
 * Copyright © 2012 Canonical Ltd.
 *
 * This program is free software: you can redistribute it and/or modify it
 * under the terms of the GNU Lesser General Public License version 3,
 * as published by the Free Software Foundation.
 *
 * This program is distributed in the hope that it will be useful,
 * but WITHOUT ANY WARRANTY; without even the implied warranty of
 * MERCHANTABILITY or FITNESS FOR A PARTICULAR PURPOSE.  See the
 * GNU General Public License for more details.
 *
 * You should have received a copy of the GNU Lesser General Public License
 * along with this program.  If not, see <http://www.gnu.org/licenses/>.
 *
 * Authored by: Alan Griffiths <alan@octopull.co.uk>
 */
#ifndef MIR_DEFAULT_SERVER_CONFIGURATION_H_
#define MIR_DEFAULT_SERVER_CONFIGURATION_H_

#include "mir/cached_ptr.h"
#include "mir/server_configuration.h"
#include "mir/options/program_option.h"

#include <memory>
#include <string>

namespace mir
{
namespace compositor
{
class BufferAllocationStrategy;
class GraphicBufferAllocator;
class BufferBundleManager;
class RenderView;
class Drawer;
class CompositingStrategy;
class Compositor;
}
namespace frontend
{
class Shell;
class Communicator;
class ProtobufIpcFactory;
class SessionMediatorReport;
class MessageProcessorReport;
}

namespace shell
{
class SessionManager;
class SurfaceFactory;
class SurfaceSource;
class SurfaceBuilder;
class InputFocusSelector;
<<<<<<< HEAD
=======
}
namespace time
{
class TimeSource;
>>>>>>> 915ff643
}
namespace surfaces
{
class BufferBundleFactory;
class SurfaceStackModel;
class SurfaceStack;
class SurfaceController;
}
namespace graphics
{
class Renderer;
class Platform;
class Display;
class ViewableArea;
class BufferInitializer;
class DisplayReport;
}
namespace input
{
class InputManager;
class EventFilter;
class InputChannelFactory;
}

namespace logging
{
class Logger;
}

class DefaultServerConfiguration : public ServerConfiguration
{
public:
    DefaultServerConfiguration(int argc, char const* argv[]);

    virtual std::shared_ptr<graphics::Display> the_display();
    virtual std::shared_ptr<graphics::DisplayReport> the_display_report();
    virtual std::shared_ptr<graphics::Platform> the_graphics_platform();
    virtual std::shared_ptr<graphics::BufferInitializer> the_buffer_initializer();
    virtual std::shared_ptr<graphics::Renderer> the_renderer();
    virtual std::shared_ptr<graphics::ViewableArea> the_viewable_area();

    virtual std::shared_ptr<compositor::Compositor> the_compositor();
    virtual std::shared_ptr<compositor::CompositingStrategy> the_compositing_strategy();
    virtual std::shared_ptr<compositor::BufferAllocationStrategy> the_buffer_allocation_strategy();
    virtual std::shared_ptr<compositor::GraphicBufferAllocator> the_buffer_allocator();
    virtual std::shared_ptr<compositor::RenderView> the_render_view();

    virtual std::shared_ptr<frontend::Communicator> the_communicator();
    virtual std::shared_ptr<frontend::SessionMediatorReport> the_session_mediator_report();
    virtual std::shared_ptr<frontend::MessageProcessorReport> the_message_processor_report();

    virtual std::shared_ptr<frontend::Shell> the_frontend_shell();
    virtual std::shared_ptr<shell::SurfaceFactory> the_surface_factory();

    virtual std::shared_ptr<surfaces::BufferBundleFactory> the_buffer_bundle_factory();
    virtual std::shared_ptr<surfaces::SurfaceStackModel> the_surface_stack_model();

    virtual std::shared_ptr<logging::Logger> the_logger();

    virtual std::initializer_list<std::shared_ptr<input::EventFilter> const> the_event_filters();
    virtual std::shared_ptr<input::InputManager> the_input_manager();
    virtual std::shared_ptr<shell::InputFocusSelector> the_input_focus_selector();

    virtual std::shared_ptr<shell::SurfaceBuilder> the_surface_builder();
    virtual std::shared_ptr<time::TimeSource> the_time_source();

protected:
    virtual std::shared_ptr<options::Option> the_options() const;
    virtual std::shared_ptr<input::InputChannelFactory> the_input_channel_factory();

    CachedPtr<frontend::Communicator> communicator;
    CachedPtr<frontend::Shell> session_manager;
    CachedPtr<input::InputManager>    input_manager;
    CachedPtr<graphics::Platform>     graphics_platform;
    CachedPtr<graphics::BufferInitializer> buffer_initializer;
    CachedPtr<compositor::GraphicBufferAllocator> buffer_allocator;
    CachedPtr<graphics::Display>      display;

    CachedPtr<frontend::ProtobufIpcFactory>  ipc_factory;
    CachedPtr<frontend::SessionMediatorReport> session_mediator_report;
    CachedPtr<frontend::MessageProcessorReport> message_processor_report;
    CachedPtr<compositor::BufferAllocationStrategy> buffer_allocation_strategy;
    CachedPtr<graphics::Renderer> renderer;
    CachedPtr<compositor::BufferBundleManager> buffer_bundle_manager;
    CachedPtr<surfaces::SurfaceStack> surface_stack;
    CachedPtr<shell::SurfaceSource> surface_source;
    CachedPtr<compositor::CompositingStrategy> compositing_strategy;
    CachedPtr<compositor::Compositor> compositor;
    CachedPtr<logging::Logger> logger;
    CachedPtr<graphics::DisplayReport> display_report;
    CachedPtr<surfaces::SurfaceController> surface_controller;
    CachedPtr<time::TimeSource> time_source;

private:
    std::shared_ptr<options::Option> options;

    // the communications interface to use
    virtual std::shared_ptr<frontend::ProtobufIpcFactory> the_ipc_factory(
        std::shared_ptr<frontend::Shell> const& shell,
        std::shared_ptr<graphics::ViewableArea> const& display,
        std::shared_ptr<compositor::GraphicBufferAllocator> const& allocator);

    virtual std::string the_socket_file() const;
};
}


#endif /* MIR_DEFAULT_SERVER_CONFIGURATION_H_ */<|MERGE_RESOLUTION|>--- conflicted
+++ resolved
@@ -53,13 +53,10 @@
 class SurfaceSource;
 class SurfaceBuilder;
 class InputFocusSelector;
-<<<<<<< HEAD
-=======
 }
 namespace time
 {
 class TimeSource;
->>>>>>> 915ff643
 }
 namespace surfaces
 {
