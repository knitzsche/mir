/*
 * Copyright © 2012 Canonical Ltd.
 *
 * This program is free software: you can redistribute it and/or modify it
 * under the terms of the GNU General Public License version 3,
 * as published by the Free Software Foundation.
 *
 * This program is distributed in the hope that it will be useful,
 * but WITHOUT ANY WARRANTY; without even the implied warranty of
 * MERCHANTABILITY or FITNESS FOR A PARTICULAR PURPOSE.  See the
 * GNU General Public License for more details.
 *
 * You should have received a copy of the GNU General Public License
 * along with this program.  If not, see <http://www.gnu.org/licenses/>.
 *
 * Authored by: Alan Griffiths <alan@octopull.co.uk>
 */
#ifndef MIR_DEFAULT_SERVER_CONFIGURATION_H_
#define MIR_DEFAULT_SERVER_CONFIGURATION_H_

#include "mir/cached_ptr.h"
#include "mir/server_configuration.h"
#include "mir/options/program_option.h"

#include <memory>
#include <string>

namespace mir
{
namespace compositor
{
class BufferAllocationStrategy;
class GraphicBufferAllocator;
class BufferBundleManager;
class Renderables;
class Drawer;
class CompositingStrategy;
class Compositor;
class OverlayRenderer;
}
namespace frontend
{
class Shell;
class Communicator;
class ProtobufIpcFactory;
class SessionMediatorReport;
class MessageProcessorReport;
}

namespace shell
{
class SurfaceFactory;
class SurfaceBuilder;
class InputTargeter;
class SessionContainer;
class FocusSetter;
class FocusSequence;
class PlacementStrategy;
class SessionListener;
class FocusController;
class SessionManager;
}
namespace time
{
class TimeSource;
}
namespace surfaces
{
class BufferBundleFactory;
class SurfaceStackModel;
class SurfaceStack;
class SurfaceController;
class InputRegistrar;
}
namespace graphics
{
class Renderer;
class Platform;
class Display;
class ViewableArea;
class BufferInitializer;
class DisplayReport;
}
namespace input
{
class InputReport;
class InputManager;
class EventFilter;
class InputChannelFactory;
class InputConfiguration;
}

namespace logging
{
class Logger;
}

class DefaultServerConfiguration : public virtual ServerConfiguration
{
public:
    DefaultServerConfiguration(int argc, char const* argv[]);

    /** @name DisplayServer dependencies
     * dependencies of DisplayServer on the rest of the Mir
     *  @{ */
    virtual std::shared_ptr<frontend::Communicator> the_communicator();
    virtual std::shared_ptr<graphics::Display>      the_display();
    virtual std::shared_ptr<compositor::Compositor> the_compositor();
    virtual std::shared_ptr<input::InputManager>    the_input_manager();
    virtual std::shared_ptr<MainLoop>               the_main_loop();
    /** @} */

    /** @name graphics configuration - customization
     * configurable interfaces for modifying graphics
     *  @{ */
    virtual std::shared_ptr<graphics::BufferInitializer> the_buffer_initializer();
    virtual std::shared_ptr<graphics::Renderer>          the_renderer();
    virtual std::shared_ptr<graphics::ViewableArea>      the_viewable_area();
    /** @} */

    /** @name graphics configuration - dependencies
     * dependencies of graphics on the rest of the Mir
     *  @{ */
    virtual std::shared_ptr<graphics::DisplayReport> the_display_report();
    /** @} */

    /** @name compositor configuration - customization
     * configurable interfaces for modifying compositor
     *  @{ */
    virtual std::shared_ptr<compositor::CompositingStrategy>      the_compositing_strategy();
    virtual std::shared_ptr<compositor::OverlayRenderer>          the_overlay_renderer();
    virtual std::shared_ptr<compositor::BufferAllocationStrategy> the_buffer_allocation_strategy();
    /** @} */

    /** @name compositor configuration - dependencies
     * dependencies of compositor on the rest of the Mir
     *  @{ */
    virtual std::shared_ptr<compositor::GraphicBufferAllocator> the_buffer_allocator();
    virtual std::shared_ptr<compositor::Renderables>            the_renderables();
    /** @} */

    /** @name frontend configuration - dependencies
     * dependencies of frontend on the rest of the Mir
     *  @{ */
    virtual std::shared_ptr<frontend::SessionMediatorReport>  the_session_mediator_report();
    virtual std::shared_ptr<frontend::MessageProcessorReport> the_message_processor_report();
    virtual std::shared_ptr<frontend::Shell>                  the_frontend_shell();
    /** @} */

    virtual std::shared_ptr<shell::FocusController> the_focus_controller();

    /** @name shell configuration - customization
     * configurable interfaces for modifying shell
     *  @{ */
    virtual std::shared_ptr<shell::SurfaceFactory>    the_shell_surface_factory();
    virtual std::shared_ptr<shell::SessionContainer>  the_shell_session_container();
    virtual std::shared_ptr<shell::FocusSetter>       the_shell_focus_setter();
    virtual std::shared_ptr<shell::FocusSequence>     the_shell_focus_sequence();
    virtual std::shared_ptr<shell::PlacementStrategy> the_shell_placement_strategy();
    virtual std::shared_ptr<shell::SessionListener>   the_shell_session_listener();
    /** @} */

    /** @name shell configuration - dependencies
     * dependencies of shell on the rest of the Mir
     *  @{ */
    virtual std::shared_ptr<shell::SurfaceBuilder>     the_surface_builder();
    /** @} */


    /** @name surfaces configuration - customization
     * configurable interfaces for modifying surfaces
     *  @{ */
    virtual std::shared_ptr<surfaces::SurfaceStackModel> the_surface_stack_model();
    /** @} */

    /** @name surfaces configuration - dependencies
     * dependencies of surfaces on the rest of the Mir
     *  @{ */
    virtual std::shared_ptr<surfaces::BufferBundleFactory> the_buffer_bundle_factory();
    /** @} */


    /** @name input configuration
     *  @{ */
<<<<<<< HEAD
    virtual std::shared_ptr<input::InputConfiguration> the_input_configuration();
=======
    virtual std::shared_ptr<input::InputReport> the_input_report();
    virtual std::shared_ptr<input::android::InputConfiguration> the_input_configuration();
>>>>>>> 787eea56
    virtual std::initializer_list<std::shared_ptr<input::EventFilter> const> the_event_filters();
    virtual std::shared_ptr<surfaces::InputRegistrar> the_input_registrar();
    virtual std::shared_ptr<shell::InputTargeter> the_input_targeter();
    /** @} */

    /** @name logging configuration - customization
     * configurable interfaces for modifying logging
     *  @{ */
    virtual std::shared_ptr<logging::Logger> the_logger();
    /** @} */

    virtual std::shared_ptr<graphics::Platform>  the_graphics_platform();
    virtual std::shared_ptr<time::TimeSource>    the_time_source();

    virtual std::shared_ptr<shell::SessionManager> the_session_manager();

protected:
    // add_options() allows configuration specializations to add their
    // own options. This MUST be called before the first invocation of
    // the_options() - typically during construction.
    boost::program_options::options_description_easy_init add_options();
    virtual std::shared_ptr<options::Option> the_options() const;

    virtual std::shared_ptr<input::InputChannelFactory> the_input_channel_factory();

    CachedPtr<frontend::Communicator> communicator;
    CachedPtr<shell::SessionManager> session_manager;
<<<<<<< HEAD
    std::shared_ptr<input::InputConfiguration> input_configuration;
=======

    CachedPtr<input::InputReport> input_report;
    std::shared_ptr<input::android::InputConfiguration> input_configuration;
>>>>>>> 787eea56
    CachedPtr<input::InputManager>    input_manager;
    CachedPtr<surfaces::InputRegistrar> input_registrar;
    CachedPtr<shell::InputTargeter> input_targeter;
    CachedPtr<graphics::Platform>     graphics_platform;
    CachedPtr<graphics::BufferInitializer> buffer_initializer;
    CachedPtr<compositor::GraphicBufferAllocator> buffer_allocator;
    CachedPtr<graphics::Display>      display;

    CachedPtr<frontend::ProtobufIpcFactory>  ipc_factory;
    CachedPtr<frontend::SessionMediatorReport> session_mediator_report;
    CachedPtr<frontend::MessageProcessorReport> message_processor_report;
    CachedPtr<compositor::BufferAllocationStrategy> buffer_allocation_strategy;
    CachedPtr<graphics::Renderer> renderer;
    CachedPtr<compositor::BufferBundleManager> buffer_bundle_manager;
    CachedPtr<surfaces::SurfaceStack> surface_stack;
    CachedPtr<shell::SurfaceFactory> shell_surface_factory;
    CachedPtr<shell::SessionContainer>  shell_session_container;
    CachedPtr<shell::FocusSetter>       shell_focus_setter;
    CachedPtr<shell::FocusSequence>     shell_focus_sequence;
    CachedPtr<shell::PlacementStrategy> shell_placement_strategy;
    CachedPtr<shell::SessionListener> shell_session_listener;
    CachedPtr<compositor::CompositingStrategy> compositing_strategy;
    CachedPtr<compositor::OverlayRenderer> overlay_renderer;
    CachedPtr<compositor::Compositor> compositor;
    CachedPtr<logging::Logger> logger;
    CachedPtr<graphics::DisplayReport> display_report;
    CachedPtr<surfaces::SurfaceController> surface_controller;
    CachedPtr<time::TimeSource> time_source;
    CachedPtr<MainLoop> main_loop;

private:
    int const argc;
    char const** const argv;
    std::shared_ptr<boost::program_options::options_description> const program_options;
    std::shared_ptr<options::Option> mutable options;

    // the communications interface to use
    virtual std::shared_ptr<frontend::ProtobufIpcFactory> the_ipc_factory(
        std::shared_ptr<frontend::Shell> const& shell,
        std::shared_ptr<graphics::ViewableArea> const& display,
        std::shared_ptr<compositor::GraphicBufferAllocator> const& allocator);

    virtual std::string the_socket_file() const;
};
}


#endif /* MIR_DEFAULT_SERVER_CONFIGURATION_H_ */<|MERGE_RESOLUTION|>--- conflicted
+++ resolved
@@ -182,12 +182,8 @@
 
     /** @name input configuration
      *  @{ */
-<<<<<<< HEAD
+    virtual std::shared_ptr<input::InputReport> the_input_report();
     virtual std::shared_ptr<input::InputConfiguration> the_input_configuration();
-=======
-    virtual std::shared_ptr<input::InputReport> the_input_report();
-    virtual std::shared_ptr<input::android::InputConfiguration> the_input_configuration();
->>>>>>> 787eea56
     virtual std::initializer_list<std::shared_ptr<input::EventFilter> const> the_event_filters();
     virtual std::shared_ptr<surfaces::InputRegistrar> the_input_registrar();
     virtual std::shared_ptr<shell::InputTargeter> the_input_targeter();
@@ -215,13 +211,11 @@
 
     CachedPtr<frontend::Communicator> communicator;
     CachedPtr<shell::SessionManager> session_manager;
-<<<<<<< HEAD
+
+
     std::shared_ptr<input::InputConfiguration> input_configuration;
-=======
 
     CachedPtr<input::InputReport> input_report;
-    std::shared_ptr<input::android::InputConfiguration> input_configuration;
->>>>>>> 787eea56
     CachedPtr<input::InputManager>    input_manager;
     CachedPtr<surfaces::InputRegistrar> input_registrar;
     CachedPtr<shell::InputTargeter> input_targeter;
