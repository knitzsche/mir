/*
 * Copyright © 2013 Canonical Ltd.
 *
 * This program is free software: you can redistribute it and/or modify it
 * under the terms of the GNU General Public License version 3,
 * as published by the Free Software Foundation.
 *
 * This program is distributed in the hope that it will be useful,
 * but WITHOUT ANY WARRANTY; without even the implied warranty of
 * MERCHANTABILITY or FITNESS FOR A PARTICULAR PURPOSE.  See the
 * GNU General Public License for more details.
 *
 * You should have received a copy of the GNU General Public License
 * along with this program.  If not, see <http://www.gnu.org/licenses/>.
 *
 * Authored By: Robert Carr <racarr@canonical.com>
 */

#ifndef MIR_SHELL_APPLICATION_SESSION_H_
#define MIR_SHELL_APPLICATION_SESSION_H_

#include "mir/shell/session.h"

#include <map>

namespace mir
{
class EventSink;

namespace shell
{
class SurfaceFactory;
class Surface;
class InputTargetListener;

class ApplicationSession : public Session
{
public:
<<<<<<< HEAD
    explicit ApplicationSession(
        std::shared_ptr<SurfaceFactory> const& surface_factory,
        std::string const& session_name,
        std::shared_ptr<EventSink> const& sink);
=======
    explicit ApplicationSession(std::shared_ptr<SurfaceFactory> const& surface_factory, 
        std::shared_ptr<InputTargetListener> const& input_target_listener, std::string const& session_name);
>>>>>>> 3c039bd7
    ~ApplicationSession();

    frontend::SurfaceId create_surface(frontend::SurfaceCreationParameters const& params);
    void destroy_surface(frontend::SurfaceId surface);
    std::shared_ptr<frontend::Surface> get_surface(frontend::SurfaceId surface) const;

    std::shared_ptr<Surface> default_surface() const;

    std::string name() const;

    void force_requests_to_complete();

    void hide();
    void show();

    int configure_surface(frontend::SurfaceId id, MirSurfaceAttrib attrib, int value);

protected:
    ApplicationSession(ApplicationSession const&) = delete;
    ApplicationSession& operator=(ApplicationSession const&) = delete;

private:
    std::shared_ptr<SurfaceFactory> const surface_factory;
    std::shared_ptr<InputTargetListener> const input_target_listener;
    std::string const session_name;
    std::shared_ptr<EventSink> const event_sink;

    frontend::SurfaceId next_id();

    std::atomic<int> next_surface_id;

    typedef std::map<frontend::SurfaceId, std::shared_ptr<Surface>> Surfaces;
    Surfaces::const_iterator checked_find(frontend::SurfaceId id) const;
    std::mutex mutable surfaces_mutex;
    Surfaces surfaces;
};

}
} // namespace mir

#endif // MIR_SHELL_APPLICATION_SESSION_H_<|MERGE_RESOLUTION|>--- conflicted
+++ resolved
@@ -36,15 +36,11 @@
 class ApplicationSession : public Session
 {
 public:
-<<<<<<< HEAD
     explicit ApplicationSession(
         std::shared_ptr<SurfaceFactory> const& surface_factory,
+        std::shared_ptr<InputTargetListener> const& input_target_listener,
         std::string const& session_name,
         std::shared_ptr<EventSink> const& sink);
-=======
-    explicit ApplicationSession(std::shared_ptr<SurfaceFactory> const& surface_factory, 
-        std::shared_ptr<InputTargetListener> const& input_target_listener, std::string const& session_name);
->>>>>>> 3c039bd7
     ~ApplicationSession();
 
     frontend::SurfaceId create_surface(frontend::SurfaceCreationParameters const& params);
