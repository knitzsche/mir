--- conflicted
+++ resolved
@@ -38,12 +38,9 @@
     MOCK_METHOD0(release_current, void());
     MOCK_METHOD0(post_update, void());
     MOCK_CONST_METHOD0(can_bypass, bool());
-<<<<<<< HEAD
-    MOCK_CONST_METHOD0(orientation, MirOrientation());
-=======
     MOCK_METHOD2(render_and_post_update, void(std::list<graphics::Renderable> const&, 
                                    std::function<void(graphics::Renderable const&)> const&));
->>>>>>> 2c611b87
+    MOCK_CONST_METHOD0(orientation, MirOrientation());
 };
 
 }
