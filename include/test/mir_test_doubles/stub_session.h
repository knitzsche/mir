/*
 * Copyright © 2013 Canonical Ltd.
 *
 * This program is free software: you can redistribute it and/or modify it
 * under the terms of the GNU General Public License version 3,
 * as published by the Free Software Foundation.
 *
 * This program is distributed in the hope that it will be useful,
 * but WITHOUT ANY WARRANTY; without even the implied warranty of
 * MERCHANTABILITY or FITNESS FOR A PARTICULAR PURPOSE.  See the
 * GNU General Public License for more details.
 *
 * You should have received a copy of the GNU General Public License
 * along with this program.  If not, see <http://www.gnu.org/licenses/>.
 *
 * Authored by: Robert Carr <robert.carr@canonical.com>
 */

#ifndef MIR_TEST_DOUBLES_STUB_SESSION_H_
#define MIR_TEST_DOUBLES_STUB_SESSION_H_

#include "mir/frontend/session.h"

namespace mir
{
namespace test
{
namespace doubles
{

struct StubSession : public frontend::Session
{
    frontend::SurfaceId create_surface(shell::SurfaceCreationParameters const& /* params */)
    {
        return frontend::SurfaceId{1};
    }
    void destroy_surface(frontend::SurfaceId /* surface */)
    {
    }
    std::shared_ptr<frontend::Surface> get_surface(frontend::SurfaceId /* surface */) const
    {
        return std::shared_ptr<frontend::Surface>();
    }
    std::string name() const
    {
        return std::string();
    }
    void force_requests_to_complete()
    {
    }
    void hide()
    {
    }
    void show()
    {
    }
    int configure_surface(frontend::SurfaceId, MirSurfaceAttrib, int)
    {
        return 0;
    }
<<<<<<< HEAD
=======
    void set_event_sink(std::shared_ptr<frontend::EventSink> const&)
    {
    }

    void send_display_config(graphics::DisplayConfiguration const&)
    {
    }
>>>>>>> 46ec9d3f
};

}
}
} // namespace mir

#endif // MIR_TEST_DOUBLES_STUB_SESSION_H_<|MERGE_RESOLUTION|>--- conflicted
+++ resolved
@@ -58,16 +58,9 @@
     {
         return 0;
     }
-<<<<<<< HEAD
-=======
-    void set_event_sink(std::shared_ptr<frontend::EventSink> const&)
-    {
-    }
-
     void send_display_config(graphics::DisplayConfiguration const&)
     {
     }
->>>>>>> 46ec9d3f
 };
 
 }
