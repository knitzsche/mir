/*
 * Copyright © 2012 Canonical Ltd.
 *
 * This program is free software: you can redistribute it and/or modify
 * it under the terms of the GNU General Public License version 3 as
 * published by the Free Software Foundation.
 *
 * This program is distributed in the hope that it will be useful,
 * but WITHOUT ANY WARRANTY; without even the implied warranty of
 * MERCHANTABILITY or FITNESS FOR A PARTICULAR PURPOSE.  See the
 * GNU General Public License for more details.
 *
 * You should have received a copy of the GNU General Public License
 * along with this program.  If not, see <http://www.gnu.org/licenses/>.
 *
 * Authored by: Thomas Voss <thomas.voss@canonical.com>
 */

#ifndef MIR_SURFACES_APPLICATION_SURFACE_ORGANISER_H_
#define MIR_SURFACES_APPLICATION_SURFACE_ORGANISER_H_

#include <memory>

namespace mir
{
namespace surfaces
{

class Surface;
class SurfaceCreationParameters;

class ApplicationSurfaceOrganiser
{
 public:
    virtual ~ApplicationSurfaceOrganiser() {}

    virtual std::weak_ptr<Surface> create_surface(const SurfaceCreationParameters& params) = 0;
<<<<<<< HEAD
    virtual void destroy_surface(std::weak_ptr<Surface> surface) = 0;
    
    virtual void hide_surface(std::weak_ptr<Surface> surface) = 0;
    virtual void show_surface(std::weak_ptr<Surface> surface) = 0;
=======
    virtual void destroy_surface(std::weak_ptr<Surface> const& surface) = 0;
>>>>>>> 33637718

 protected:
    ApplicationSurfaceOrganiser() = default;
    ApplicationSurfaceOrganiser(const ApplicationSurfaceOrganiser&) = delete;
    ApplicationSurfaceOrganiser& operator=(const ApplicationSurfaceOrganiser&) = delete;
};

}
}

#endif // MIR_SURFACES_APPLICATION_SURFACE_ORGANISER_H_<|MERGE_RESOLUTION|>--- conflicted
+++ resolved
@@ -35,14 +35,11 @@
     virtual ~ApplicationSurfaceOrganiser() {}
 
     virtual std::weak_ptr<Surface> create_surface(const SurfaceCreationParameters& params) = 0;
-<<<<<<< HEAD
-    virtual void destroy_surface(std::weak_ptr<Surface> surface) = 0;
+
+    virtual void destroy_surface(std::weak_ptr<Surface> const& surface) = 0;
     
-    virtual void hide_surface(std::weak_ptr<Surface> surface) = 0;
-    virtual void show_surface(std::weak_ptr<Surface> surface) = 0;
-=======
-    virtual void destroy_surface(std::weak_ptr<Surface> const& surface) = 0;
->>>>>>> 33637718
+    virtual void hide_surface(std::weak_ptr<Surface> const& surface) = 0;
+    virtual void show_surface(std::weak_ptr<Surface> const& surface) = 0;
 
  protected:
     ApplicationSurfaceOrganiser() = default;
