--- conflicted
+++ resolved
@@ -46,17 +46,7 @@
 
     uint32_t output_id() const;
     void set_output_id(uint32_t id);
-<<<<<<< HEAD
-=======
 
-private:
-    int surface_id_{-1};
-    int dpi_{0};
-    float scale_{0.0f};
-    MirFormFactor form_factor_;
-    uint32_t output_id_{std::numeric_limits<uint32_t>::max()};
-    double refresh_rate_{0.0};
->>>>>>> 38d5995a
 };
 
 #endif /* MIR_COMMON_SURFACE_OUTPUT_EVENT_H_ */