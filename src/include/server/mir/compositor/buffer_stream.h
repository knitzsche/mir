/*
 * Copyright © 2012-2014 Canonical Ltd.
 *
 * This program is free software: you can redistribute it and/or modify it
 * under the terms of the GNU General Public License version 3,
 * as published by the Free Software Foundation.
 *
 * This program is distributed in the hope that it will be useful,
 * but WITHOUT ANY WARRANTY; without even the implied warranty of
 * MERCHANTABILITY or FITNESS FOR A PARTICULAR PURPOSE.  See the
 * GNU General Public License for more details.
 *
 * You should have received a copy of the GNU General Public License
 * along with this program.  If not, see <http://www.gnu.org/licenses/>.
 *
 * Authored by:
 * Kevin DuBois <kevin.dubois@canonical.com>
 */

#ifndef MIR_COMPOSITOR_BUFFER_STREAM_H_
#define MIR_COMPOSITOR_BUFFER_STREAM_H_

#include "mir/geometry/size.h"
#include "mir/frontend/buffer_stream.h"
#include "mir_toolkit/common.h"
#include "mir/graphics/buffer_id.h"

#include <memory>

namespace mir
{
namespace graphics
{
class Buffer;
}

namespace compositor
{

class BufferStream : public frontend::BufferStream
{
public:
    virtual ~BufferStream() = default;

    virtual void acquire_client_buffer(
        std::function<void(graphics::Buffer* buffer)> complete) = 0;
    virtual void release_client_buffer(graphics::Buffer* buf) = 0;
    virtual std::shared_ptr<graphics::Buffer>
        lock_compositor_buffer(void const* user_id) = 0;
    virtual std::shared_ptr<graphics::Buffer> lock_snapshot_buffer() = 0;
    virtual MirPixelFormat get_stream_pixel_format() = 0;
    virtual geometry::Size stream_size() = 0;
    virtual void resize(geometry::Size const& size) = 0;
    virtual void allow_framedropping(bool) = 0;
    virtual void force_requests_to_complete() = 0;
    virtual int buffers_ready_for_compositor(void const* user_id) const = 0;
    virtual void drop_old_buffers() = 0;
<<<<<<< HEAD
=======
    virtual void drop_client_requests() = 0;
    virtual bool has_submitted_buffer() const = 0;
>>>>>>> 4f02987c
};

}
}

#endif /* MIR_COMPOSITOR_BUFFER_STREAM_H_ */<|MERGE_RESOLUTION|>--- conflicted
+++ resolved
@@ -55,11 +55,7 @@
     virtual void force_requests_to_complete() = 0;
     virtual int buffers_ready_for_compositor(void const* user_id) const = 0;
     virtual void drop_old_buffers() = 0;
-<<<<<<< HEAD
-=======
-    virtual void drop_client_requests() = 0;
     virtual bool has_submitted_buffer() const = 0;
->>>>>>> 4f02987c
 };
 
 }
