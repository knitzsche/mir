include_directories(
    ${DRM_INCLUDE_DIRS}
    ${GBM_INCLUDE_DIRS}
    ${EGL_INCLUDE_DIRS}
    ${GLESv2_INCLUDE_DIRS}
    ${UDEV_INCLUDE_DIRS}
)

# gbm.h and drm.h have trailing commas at the end of enum definitions
# This is valid C99, but g++ 4.4 flags it as an error with -pedantic
string(REPLACE "-pedantic" "" CMAKE_CXX_FLAGS ${CMAKE_CXX_FLAGS})
add_definitions(-D__GBM__)

add_library(mirplatformgraphicsmesaobjects OBJECT
  platform.cpp
  buffer_allocator.cpp
  gbm_buffer.cpp
  cursor.cpp
  display_helpers.cpp
  display.cpp
  real_kms_display_configuration.cpp
  drm_mode_resources.cpp
  display_buffer.cpp
  real_kms_output.cpp
  real_kms_output_container.cpp
  kms_page_flipper.cpp
  linux_virtual_terminal.cpp
  internal_native_display.cpp
  internal_native_surface.cpp
  internal_client.cpp
  drm_close_threadsafe.cpp
  native_platform.cpp
  anonymous_shm_file.cpp
  shm_buffer.cpp
  bypass.cpp
)

add_library(mirplatformgraphicsmesa SHARED
  $<TARGET_OBJECTS:mirplatformgraphicsmesaobjects>
)

set_target_properties(
  mirplatformgraphicsmesa PROPERTIES
  OUTPUT_NAME mirplatformgraphics
  LIBRARY_OUTPUT_DIRECTORY ${LIBRARY_OUTPUT_PATH}/mesa
  LINK_FLAGS "-Wl,--exclude-libs=ALL -Wl,--version-script,${symbol_map}"
)

target_link_libraries(mirplatformgraphicsmesa
<<<<<<< HEAD
#  mirplatform
=======
>>>>>>> 7b753700

  ${Boost_PROGRAM_OPTIONS_LIBRARY}
  ${DRM_LDFLAGS} ${DRM_LIBRARIES}
  ${GBM_LDFLAGS} ${GBM_LIBRARIES}
  ${EGL_LDFLAGS} ${EGL_LIBRARIES}
  ${GLESv2_LDFLAGS} ${GLESv2_LIBRARIES}
)

install(TARGETS mirplatformgraphicsmesa LIBRARY DESTINATION ${CMAKE_INSTALL_LIBDIR}/mir/platformgraphics/mesa)

if (MIR_TEST_PLATFORM STREQUAL "mesa")
  add_custom_command(TARGET mirplatformgraphicsmesa
    POST_BUILD
    COMMAND ${CMAKE_COMMAND} -E remove libmirplatformgraphics.so
    COMMAND ${CMAKE_COMMAND} -E create_symlink mesa/$<TARGET_FILE_NAME:mirplatformgraphicsmesa> libmirplatformgraphics.so
    WORKING_DIRECTORY ${LIBRARY_OUTPUT_PATH}
  )

  install(CODE
    "execute_process(
       COMMAND ln -sf mir/platformgraphics/mesa/libmirplatformgraphics.so
       WORKING_DIRECTORY \$ENV{DESTDIR}\${CMAKE_INSTALL_PREFIX}/${CMAKE_INSTALL_LIBDIR}
     )"
  )
endif()<|MERGE_RESOLUTION|>--- conflicted
+++ resolved
@@ -47,10 +47,6 @@
 )
 
 target_link_libraries(mirplatformgraphicsmesa
-<<<<<<< HEAD
-#  mirplatform
-=======
->>>>>>> 7b753700
 
   ${Boost_PROGRAM_OPTIONS_LIBRARY}
   ${DRM_LDFLAGS} ${DRM_LIBRARIES}
