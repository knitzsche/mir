/*
 * Copyright © 2012 Canonical Ltd.
 *
 * This program is free software: you can redistribute it and/or modify it
 * under the terms of the GNU Lesser General Public License version 3,
 * as published by the Free Software Foundation.
 *
 * This program is distributed in the hope that it will be useful,
 * but WITHOUT ANY WARRANTY; without even the implied warranty of
 * MERCHANTABILITY or FITNESS FOR A PARTICULAR PURPOSE.  See the
 * GNU Lesser General Public License for more details.
 *
 * You should have received a copy of the GNU Lesser General Public License
 * along with this program.  If not, see <http://www.gnu.org/licenses/>.
 *
 * Authored by: Alexandros Frantzis <alexandros.frantzis@canonical.com>
 */

#include "platform.h"
#include "guest_platform.h"
#include "buffer_allocator.h"
#include "display.h"
#include "linux_virtual_terminal.h"
#include "ipc_operations.h"
#include "mir/graphics/platform_ipc_operations.h"
#include "buffer_writer.h"
#include "mir/options/option.h"
#include "mir/graphics/native_buffer.h"
#include "mir/emergency_cleanup_registry.h"


#include <boost/throw_exception.hpp>
#include <stdexcept>

#include <fcntl.h>
#include <sys/ioctl.h>

namespace mg = mir::graphics;
namespace mgm = mg::mesa;
namespace mo = mir::options;

namespace
{
char const* bypass_option_name{"bypass"};
char const* vt_option_name{"vt"};

struct RealVTFileOperations : public mgm::VTFileOperations
{
    int open(char const* pathname, int flags)
    {
        return ::open(pathname, flags);
    }

    int close(int fd)
    {
        return ::close(fd);
    }

    int ioctl(int d, int request, int val)
    {
        return ::ioctl(d, request, val);
    }

    int ioctl(int d, int request, void* p_val)
    {
        return ::ioctl(d, request, p_val);
    }

    int tcsetattr(int d, int acts, const struct termios *tcattr)
    {
        return ::tcsetattr(d, acts, tcattr);
    }

    int tcgetattr(int d, struct termios *tcattr)
    {
        return ::tcgetattr(d, tcattr);
    }
};

struct RealPosixProcessOperations : public mgm::PosixProcessOperations
{
    pid_t getpid() const override
    {
        return ::getpid();
    }
    pid_t getppid() const override
    {
        return ::getppid();
    }
    pid_t getpgid(pid_t process) const override
    {
        return ::getpgid(process);
    }
    pid_t getsid(pid_t process) const override
    {
        return ::getsid(process);
    }
    int setpgid(pid_t process, pid_t group) override
    {
        return ::setpgid(process, group);
    }
    pid_t setsid() override
    {
        return ::setsid();
    }
};

}

mgm::Platform::Platform(std::shared_ptr<DisplayReport> const& listener,
                        std::shared_ptr<VirtualTerminal> const& vt,
                        EmergencyCleanupRegistry& emergency_cleanup_registry,
                        BypassOption bypass_option)
    : udev{std::make_shared<mir::udev::Context>()},
      drm{std::make_shared<helpers::DRMHelper>()},
      listener{listener},
      vt{vt},
      bypass_option_{bypass_option}
{
    drm->setup(udev);
    gbm.setup(*drm);

    std::weak_ptr<VirtualTerminal> weak_vt = vt;
    std::weak_ptr<helpers::DRMHelper> weak_drm = drm;
    emergency_cleanup_registry.add(
        [weak_vt,weak_drm]
        {
            if (auto const vt = weak_vt.lock())
                try { vt->restore(); } catch (...) {}

            if (auto const drm = weak_drm.lock())
                try { drm->drop_master(); } catch (...) {}
        });
}

std::shared_ptr<mg::GraphicBufferAllocator> mgm::Platform::create_buffer_allocator()
{
    return std::make_shared<mgm::BufferAllocator>(gbm.device, bypass_option_);
}

std::shared_ptr<mg::Display> mgm::Platform::create_display(
    std::shared_ptr<DisplayConfigurationPolicy> const& initial_conf_policy,
    std::shared_ptr<GLProgramFactory> const&,
    std::shared_ptr<GLConfig> const& gl_config)
{
    return std::make_shared<mgm::Display>(
        this->shared_from_this(),
        initial_conf_policy,
        gl_config,
        listener);
}

std::shared_ptr<mg::PlatformIpcOperations> mgm::Platform::make_ipc_operations() const
{
    return std::make_shared<mgm::IpcOperations>(drm);
}

std::shared_ptr<mg::BufferWriter> mgm::Platform::make_buffer_writer()
{
    return std::make_shared<mgm::BufferWriter>();
}

EGLNativeDisplayType mgm::Platform::egl_native_display() const
{
    return gbm.device;
}

mgm::BypassOption mgm::Platform::bypass_option() const
{
    return bypass_option_;
}

extern "C" std::shared_ptr<mg::Platform> mg::create_host_platform(
    std::shared_ptr<mo::Option> const& options,
    std::shared_ptr<mir::EmergencyCleanupRegistry> const& emergency_cleanup_registry,
    std::shared_ptr<DisplayReport> const& report)
{
    auto real_fops = std::make_shared<RealVTFileOperations>();
    auto real_pops = std::unique_ptr<RealPosixProcessOperations>(new RealPosixProcessOperations{});
    auto vt = std::make_shared<mgm::LinuxVirtualTerminal>(
        real_fops,
        std::move(real_pops),
        options->get<int>(vt_option_name),
        report);

    auto bypass_option = mgm::BypassOption::allowed;
    if (!options->get<bool>(bypass_option_name))
        bypass_option = mgm::BypassOption::prohibited;

    return std::make_shared<mgm::Platform>(
        report, vt, *emergency_cleanup_registry, bypass_option);
}

//TODO: internal client support was dropped. should remove this call from the mesa egl impl
//and remove this function
extern "C" int mir_server_mesa_egl_native_display_is_valid(MirMesaEGLNativeDisplay*)
{
<<<<<<< HEAD
    bool nested_internal_display_in_use = mgm::GuestPlatform::internal_native_display_in_use();
    bool host_internal_display_in_use = mgm::Platform::internal_display_clients_present;

    if (host_internal_display_in_use)
        return (display == mgm::Platform::internal_native_display.get());
    else if (nested_internal_display_in_use)
        return (display == mgm::GuestPlatform::internal_native_display().get());
    return 0;
=======
    return false;
>>>>>>> 8e8307a0
}

extern "C" void add_platform_options(boost::program_options::options_description& config)
{
    config.add_options()
        (vt_option_name,
         boost::program_options::value<int>()->default_value(0),
         "[platform-specific] VT to run on or 0 to use current.")
        (bypass_option_name,
         boost::program_options::value<bool>()->default_value(true),
         "[platform-specific] utilize the bypass optimization for fullscreen surfaces.");
}<|MERGE_RESOLUTION|>--- conflicted
+++ resolved
@@ -195,18 +195,7 @@
 //and remove this function
 extern "C" int mir_server_mesa_egl_native_display_is_valid(MirMesaEGLNativeDisplay*)
 {
-<<<<<<< HEAD
-    bool nested_internal_display_in_use = mgm::GuestPlatform::internal_native_display_in_use();
-    bool host_internal_display_in_use = mgm::Platform::internal_display_clients_present;
-
-    if (host_internal_display_in_use)
-        return (display == mgm::Platform::internal_native_display.get());
-    else if (nested_internal_display_in_use)
-        return (display == mgm::GuestPlatform::internal_native_display().get());
-    return 0;
-=======
     return false;
->>>>>>> 8e8307a0
 }
 
 extern "C" void add_platform_options(boost::program_options::options_description& config)
