--- conflicted
+++ resolved
@@ -69,35 +69,9 @@
     return std::make_shared<mgm::InternalClient>(nd);
 }
 
-<<<<<<< HEAD
-extern "C" std::shared_ptr<mg::NativePlatform> create_native_platform(std::shared_ptr<mg::DisplayReport> const& /*report*/)
-=======
-/* TODO : this is just a duplication of mgm::BufferPacker::pack_buffer */
-void mgm::NativePlatform::fill_buffer_package(
-    BufferIpcMessage* message, Buffer const* buffer, BufferIpcMsgType msg_type) const
-{
-    if (msg_type == mg::BufferIpcMsgType::full_msg)
-    {
-        auto native_handle = buffer->native_buffer_handle();
-        for(auto i=0; i<native_handle->data_items; i++)
-        {
-            message->pack_data(native_handle->data[i]);
-        }
-        for(auto i=0; i<native_handle->fd_items; i++)
-        {
-            message->pack_fd(mir::Fd(IntOwnedFd{native_handle->fd[i]}));
-        }
-
-        message->pack_stride(buffer->stride());
-        message->pack_flags(native_handle->flags);
-        message->pack_size(buffer->size());
-    }
-}
-
 extern "C" std::shared_ptr<mg::NativePlatform> create_native_platform(
     std::shared_ptr<mg::DisplayReport> const&,
     std::shared_ptr<mg::NestedContext> const& nested_context)
->>>>>>> 6c05d219
 {
     return std::make_shared<mgm::NativePlatform>(nested_context);
 }
