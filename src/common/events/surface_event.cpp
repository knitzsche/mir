/*
 * Copyright © 2016-2017 Canonical Ltd.
 *
 * This program is free software: you can redistribute it and/or modify it
 * under the terms of the GNU Lesser General Public License version 3,
 * as published by the Free Software Foundation.
 *
 * This program is distributed in the hope that it will be useful,
 * but WITHOUT ANY WARRANTY; without even the implied warranty of
 * MERCHANTABILITY or FITNESS FOR A PARTICULAR PURPOSE. See the
 * GNU Lesser General Public License for more details.
 *
 * You should have received a copy of the GNU Lesser General Public License
 * along with this program. If not, see <http://www.gnu.org/licenses/>.
 *
 * Authored by: Brandon Schaefer <brandon.schaefer@canonical.com>
 */

#include "mir/events/surface_event.h"
#include "mir_blob.h"

// MirSurfaceEvent is a deprecated type, but we need to implement it
#pragma GCC diagnostic ignored "-Wdeprecated-declarations"

MirSurfaceEvent::MirSurfaceEvent()
{
    event.initSurface();
}

int MirSurfaceEvent::id() const
{
    return event.asReader().getSurface().getId();
}

void MirSurfaceEvent::set_id(int id)
{
    event.getSurface().setId(id);
}

MirWindowAttrib MirSurfaceEvent::attrib() const
{
    return static_cast<MirWindowAttrib>(event.asReader().getSurface().getAttrib());
}

void MirSurfaceEvent::set_attrib(MirWindowAttrib attrib)
{
    event.getSurface().setAttrib(static_cast<mir::capnp::SurfaceEvent::Attrib>(attrib));
}

int MirSurfaceEvent::value() const
{
    return event.asReader().getSurface().getValue();
}

void MirSurfaceEvent::set_value(int value)
{
    event.getSurface().setValue(value);
}

void MirSurfaceEvent::set_dnd_handle(std::vector<uint8_t> const& handle)
{
    event.getSurface().initDndHandle(handle.size());
    event.getSurface().setDndHandle(::kj::ArrayPtr<uint8_t const>{&*begin(handle), &*end(handle)});
}

namespace
{
struct MyMirBlob : MirBlob
{

    size_t size() const override { return data_.size(); }
    virtual void const* data() const override { return data_.data(); }

    std::vector<uint8_t> data_;
};
}

MirBlob* MirSurfaceEvent::dnd_handle() const
{
    if (!event.asReader().getSurface().hasDndHandle())
        return nullptr;

    auto blob = std::make_unique<MyMirBlob>();

    auto reader = event.asReader().getSurface().getDndHandle();

    blob->data_.reserve(reader.size());

<<<<<<< HEAD
    //std::copy(reader.begin(), reader.end(), back_inserter(blob->data_));
=======
    // Can't use std::copy() as the CapnP iterators don't provide an iterator category
>>>>>>> d6dc13eb
    for (auto p = reader.begin(); p != reader.end(); ++p)
        blob->data_.push_back(*p);

    return blob.release();
}
<|MERGE_RESOLUTION|>--- conflicted
+++ resolved
@@ -86,11 +86,7 @@
 
     blob->data_.reserve(reader.size());
 
-<<<<<<< HEAD
-    //std::copy(reader.begin(), reader.end(), back_inserter(blob->data_));
-=======
     // Can't use std::copy() as the CapnP iterators don't provide an iterator category
->>>>>>> d6dc13eb
     for (auto p = reader.begin(); p != reader.end(); ++p)
         blob->data_.push_back(*p);
 
