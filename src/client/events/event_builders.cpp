/*
 * Copyright © 2015 Canonical Ltd.
 *
 * This program is free software: you can redistribute it and/or modify it
 * under the terms of the GNU Lesser General Public License version 3,
 * as published by the Free Software Foundation.
 *
 * This program is distributed in the hope that it will be useful,
 * but WITHOUT ANY WARRANTY; without even the implied warranty of
 * MERCHANTABILITY or FITNESS FOR A PARTICULAR PURPOSE.  See the
 * GNU Lesser General Public License for more details.
 *
 * You should have received a copy of the GNU Lesser General Public License
 * along with this program.  If not, see <http://www.gnu.org/licenses/>.
 *
 * Author: Robert Carr <robert.carr@canonical.com>
 */

#include "mir/events/event_builders.h"
#include "mir/events/event_private.h"

#include <string.h>

#include <boost/throw_exception.hpp>
#include <stdexcept>

namespace mf = mir::frontend;
namespace mev = mir::events;
namespace geom = mir::geometry;

namespace
{
    void delete_event(MirEvent *e) { delete e; }
    mir::EventUPtr make_event_uptr(MirEvent *e)
    {
        return mir::EventUPtr(e, delete_event);
    }
}

mir::EventUPtr mev::make_event(mf::SurfaceId const& surface_id, MirOrientation orientation)
{
    MirEvent *e = new MirEvent;
    memset(e, 0, sizeof (MirEvent));

    e->type = mir_event_type_orientation;
    e->orientation.surface_id = surface_id.as_value();
    e->orientation.direction = orientation;
    return make_event_uptr(e);
}

mir::EventUPtr mev::make_event(MirPromptSessionState state)
{
    MirEvent *e = new MirEvent;
    memset(e, 0, sizeof (MirEvent));

    e->type = mir_event_type_prompt_session_state_change;
    e->prompt_session.new_state = state;
    return make_event_uptr(e);
}

mir::EventUPtr mev::make_event(mf::SurfaceId const& surface_id, geom::Size const& size)
{
    MirEvent *e = new MirEvent;
    memset(e, 0, sizeof (MirEvent));

    e->type = mir_event_type_resize;
    e->resize.surface_id = surface_id.as_value();
    e->resize.width = size.width.as_int();
    e->resize.height = size.height.as_int();
    return make_event_uptr(e);
}

mir::EventUPtr mev::make_event(mf::SurfaceId const& surface_id, MirSurfaceAttrib attribute, int value)
{
    MirEvent *e = new MirEvent;
    memset(e, 0, sizeof (MirEvent));

    e->type = mir_event_type_surface;
    e->surface.id = surface_id.as_value();
    e->surface.attrib = attribute;
    e->surface.value = value;
    return make_event_uptr(e);
}

mir::EventUPtr mev::make_event(mf::SurfaceId const& surface_id)
{
    MirEvent *e = new MirEvent;
    memset(e, 0, sizeof (MirEvent));

    e->type = mir_event_type_close_surface;
    e->close_surface.surface_id = surface_id.as_value();
    return make_event_uptr(e);
}

mir::EventUPtr mev::make_event(MirInputDeviceId device_id, std::chrono::nanoseconds timestamp,
    MirKeyboardAction action, xkb_keysym_t key_code,
    int scan_code, MirInputEventModifiers modifiers)
{
    MirEvent *e = new MirEvent;
    memset(e, 0, sizeof (MirEvent));

    e->type = mir_event_type_key;
    auto& kev = e->key;
    kev.device_id = device_id;
    kev.event_time = timestamp;
    kev.action = action;
    kev.key_code = key_code;
    kev.scan_code = scan_code;
    kev.modifiers = modifiers;

    return make_event_uptr(e);
}

namespace
{
// Never exposed in old event, so lets avoid leaking it in to a header now.
enum 
{
    AINPUT_SOURCE_CLASS_MASK = 0x000000ff,

    AINPUT_SOURCE_CLASS_BUTTON = 0x00000001,
    AINPUT_SOURCE_CLASS_POINTER = 0x00000002,
    AINPUT_SOURCE_CLASS_NAVIGATION = 0x00000004,
    AINPUT_SOURCE_CLASS_POSITION = 0x00000008,
    AINPUT_SOURCE_CLASS_JOYSTICK = 0x00000010
};
enum 
{
    AINPUT_SOURCE_UNKNOWN = 0x00000000,

    AINPUT_SOURCE_KEYBOARD = 0x00000100 | AINPUT_SOURCE_CLASS_BUTTON,
    AINPUT_SOURCE_DPAD = 0x00000200 | AINPUT_SOURCE_CLASS_BUTTON,
    AINPUT_SOURCE_GAMEPAD = 0x00000400 | AINPUT_SOURCE_CLASS_BUTTON,
    AINPUT_SOURCE_TOUCHSCREEN = 0x00001000 | AINPUT_SOURCE_CLASS_POINTER,
    AINPUT_SOURCE_MOUSE = 0x00002000 | AINPUT_SOURCE_CLASS_POINTER,
    AINPUT_SOURCE_STYLUS = 0x00004000 | AINPUT_SOURCE_CLASS_POINTER,
    AINPUT_SOURCE_TRACKBALL = 0x00010000 | AINPUT_SOURCE_CLASS_NAVIGATION,
    AINPUT_SOURCE_TOUCHPAD = 0x00100000 | AINPUT_SOURCE_CLASS_POSITION,
    AINPUT_SOURCE_JOYSTICK = 0x01000000 | AINPUT_SOURCE_CLASS_JOYSTICK,

    AINPUT_SOURCE_ANY = 0xffffff00
};
}

mir::EventUPtr mev::make_event(MirInputDeviceId device_id, std::chrono::nanoseconds timestamp,
    MirInputEventModifiers modifiers)
{
    MirEvent *e = new MirEvent;
    memset(e, 0, sizeof (MirEvent));

    e->type = mir_event_type_motion;
    auto& mev = e->motion;
    mev.device_id = device_id;
    mev.event_time = timestamp;
    mev.modifiers = modifiers;
    mev.action = mir_motion_action_move;
    mev.source_id = AINPUT_SOURCE_TOUCHSCREEN;
    
    return make_event_uptr(e);
}

namespace
{
int const MIR_EVENT_ACTION_POINTER_INDEX_MASK = 0xff00;
int const MIR_EVENT_ACTION_POINTER_INDEX_SHIFT = 8;

void update_action_mask(MirMotionEvent &mev, MirTouchAction action)
{
    int new_mask = (mev.pointer_count - 1) << MIR_EVENT_ACTION_POINTER_INDEX_SHIFT;

    if (action == mir_touch_action_up)
        new_mask = mev.pointer_count == 1 ? mir_motion_action_up : (new_mask & MIR_EVENT_ACTION_POINTER_INDEX_MASK) |
                                                                       mir_motion_action_pointer_up;
    else if (action == mir_touch_action_down)
        new_mask = mev.pointer_count == 1 ? mir_motion_action_down : (new_mask & MIR_EVENT_ACTION_POINTER_INDEX_MASK) |
                                                                         mir_motion_action_pointer_down;
    else
    {
        // in case this is the second added touch and the primary touch point was an up or down action
        // we have to reset to pointer_up/pointer_down with index information (zero in this case)
        if (mev.action == mir_motion_action_up)
            mev.action = mir_motion_action_pointer_up;
        if (mev.action == mir_motion_action_down)
            mev.action = mir_motion_action_pointer_down;

        new_mask = mir_motion_action_move;
    }

    if (mev.action != mir_motion_action_move && new_mask != mir_motion_action_move)
    {
        BOOST_THROW_EXCEPTION(std::logic_error("Only one touch up/down may be reported per event"));
    }
    if (new_mask == mir_motion_action_move)
        return;
    mev.action = new_mask;
}

MirMotionToolType old_tooltype_from_new(MirTouchTooltype tooltype)
{
   switch (tooltype)
   {
   case mir_touch_tooltype_unknown:
       return mir_motion_tool_type_unknown;
   case mir_touch_tooltype_finger:
       return mir_motion_tool_type_finger;
   case mir_touch_tooltype_stylus:
       return mir_motion_tool_type_stylus;
   default:
       BOOST_THROW_EXCEPTION(std::logic_error("Invalid tooltype specified"));
   }
}
}

void mev::add_touch(MirEvent &event, MirTouchId touch_id, MirTouchAction action,
    MirTouchTooltype tooltype, float x_axis_value, float y_axis_value,
    float pressure_value, float touch_major_value, float touch_minor_value, float size_value)
{
    auto& mev = event.motion;
    auto& pc = mev.pointer_coordinates[mev.pointer_count++];
    pc.id = touch_id;
    pc.tool_type = old_tooltype_from_new(tooltype);
    pc.x = x_axis_value;
    pc.y = y_axis_value;
    pc.pressure = pressure_value;
    pc.touch_major = touch_major_value;
    pc.touch_minor = touch_minor_value;
    pc.size = size_value;

    update_action_mask(mev, action);
}

namespace
{
MirMotionAction old_action_from_pointer_action(MirPointerAction action, MirMotionButton button_state)
{
    switch (action)
    {
    case mir_pointer_action_button_up:
        return mir_motion_action_up;
    case mir_pointer_action_button_down:
        return mir_motion_action_down;
    case mir_pointer_action_enter:
        return mir_motion_action_hover_enter;
    case mir_pointer_action_leave:
        return mir_motion_action_hover_exit;
    case mir_pointer_action_motion:
        return button_state ? mir_motion_action_move : mir_motion_action_hover_move;
    default:
        BOOST_THROW_EXCEPTION(std::logic_error("Invalid pointer action"));
    }
}
}

mir::EventUPtr mev::make_event(MirInputDeviceId device_id, std::chrono::nanoseconds timestamp,
    MirInputEventModifiers modifiers, MirPointerAction action,
    std::vector<MirPointerButton> const& buttons_pressed,
    float x_axis_value, float y_axis_value,
    float hscroll_value, float vscroll_value)
{
    MirEvent *e = new MirEvent;
    memset(e, 0, sizeof (MirEvent));

    e->type = mir_event_type_motion;
    auto& mev = e->motion;
    mev.device_id = device_id;
    mev.event_time = timestamp;
    mev.modifiers = modifiers;
    mev.source_id = AINPUT_SOURCE_MOUSE;
<<<<<<< HEAD
    
=======

    int button_state = 0;
>>>>>>> 9068771e
    for (auto button : buttons_pressed)
    {
    switch (button)
    {
    case mir_pointer_button_primary:
        mev.button_state[mir_pointer_button_primary] = true;
        break;
    case mir_pointer_button_secondary:
        mev.button_state[mir_pointer_button_secondary] = true;
        break;
    case mir_pointer_button_tertiary:
        mev.button_state[mir_pointer_button_tertiary] = true;
        break;
    case mir_pointer_button_back:
        mev.button_state[mir_pointer_button_back] = true;
        break;
    case mir_pointer_button_forward:
        mev.button_state[mir_pointer_button_forward] = true;
        break;
    default:
        break;
    }
    }
<<<<<<< HEAD
=======
    mev.button_state = static_cast<MirMotionButton>(button_state);
    mev.action = old_action_from_pointer_action(action, mev.button_state);
>>>>>>> 9068771e

    mev.pointer_count = 1;
    auto& pc = mev.pointer_coordinates[0];
    pc.x = x_axis_value;
    pc.y = y_axis_value;
    pc.hscroll = hscroll_value;
    pc.vscroll = vscroll_value;
    
    return make_event_uptr(e);
}

mir::EventUPtr mev::make_event(mf::SurfaceId const& surface_id, xkb_rule_names const& rules)
{
    MirEvent *e = new MirEvent;
    memset(e, 0, sizeof (MirEvent));

    e->type = mir_event_type_keymap;
    e->keymap.surface_id = surface_id.as_value();
    e->keymap.rules = rules;

    return make_event_uptr(e);
}<|MERGE_RESOLUTION|>--- conflicted
+++ resolved
@@ -266,12 +266,7 @@
     mev.event_time = timestamp;
     mev.modifiers = modifiers;
     mev.source_id = AINPUT_SOURCE_MOUSE;
-<<<<<<< HEAD
-    
-=======
-
-    int button_state = 0;
->>>>>>> 9068771e
+
     for (auto button : buttons_pressed)
     {
     switch (button)
@@ -295,11 +290,7 @@
         break;
     }
     }
-<<<<<<< HEAD
-=======
-    mev.button_state = static_cast<MirMotionButton>(button_state);
     mev.action = old_action_from_pointer_action(action, mev.button_state);
->>>>>>> 9068771e
 
     mev.pointer_count = 1;
     auto& pc = mev.pointer_coordinates[0];
