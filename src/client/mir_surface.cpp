--- conflicted
+++ resolved
@@ -158,10 +158,6 @@
 
     for (auto i = 0, end = surface->fd_size(); i != end; ++i)
         close(surface->fd(i));
-
-    if (buffer_stream)
-        connection->release_consumer_stream(buffer_stream.get());
-    buffer_stream.reset();
 }
 
 MirSurfaceParameters MirSurface::get_parameters() const
@@ -242,96 +238,6 @@
     return static_cast<MirPixelFormat>(pf);
 }
 
-<<<<<<< HEAD
-void MirSurface::created(mir_surface_callback callback, void * context)
-{
-    {
-    std::lock_guard<decltype(mutex)> lock(mutex);
-    if (!surface->has_id())
-    {
-        if (!surface->has_error())
-            surface->set_error("Error processing surface create response, no ID (disconnected?)");
-
-        callback(this, context);
-        create_wait_handle.result_received();
-        return;
-    }
-    }
-    try
-    {
-        {
-            std::lock_guard<decltype(mutex)> lock(mutex);
-
-            geom::Size size{surface->width(), surface->height()};
-            buffer_stream = buffer_stream_factory->
-                make_producer_stream(connection, *server, surface->buffer_stream(), name, size);
-
-            for(int i = 0; i < surface->attributes_size(); i++)
-            {
-                auto const& attrib = surface->attributes(i);
-                attrib_cache[attrib.attrib()] = attrib.ivalue();
-            }
-        }
-
-        connection->on_surface_created(id(), this);
-    }
-    catch (std::exception const& error)
-    {
-        // failed to create buffer_stream, so clean up FDs it doesn't own
-        if (!buffer_stream)
-            for (int i = 0; i < surface->buffer_stream().buffer().fd_size(); i++)
-                ::close(surface->buffer_stream().buffer().fd(i));
-
-        surface->set_error(std::string{"Error processing Surface creating response:"} +
-                          boost::diagnostic_information(error));
-    }
-
-    if (surface->fd_size() > 0 && handle_event_callback)
-    {
-        auto input_dispatcher = input_platform->create_input_receiver(surface->fd(0),
-                                                                      keymapper,
-                                                                      handle_event_callback);
-        input_thread = std::make_shared<md::ThreadedDispatcher>("Input dispatch", input_dispatcher);
-    }
-
-    callback(this, context);
-    create_wait_handle.result_received();
-}
-
-MirWaitHandle* MirSurface::release_surface(
-        mir_surface_callback callback,
-        void * context)
-{
-    bool was_valid = false;
-    {
-        std::lock_guard<decltype(handle_mutex)> lock(handle_mutex);
-        if (valid_surfaces.count(this))
-            was_valid = true;
-        valid_surfaces.erase(this);
-    }
-    if (this->surface->has_error())
-        was_valid = false;
-
-    if (buffer_stream)
-        connection->release_consumer_stream(buffer_stream.get());
-    buffer_stream.reset();
-
-    MirWaitHandle* wait_handle{nullptr};
-    if (connection && was_valid)
-    {
-        wait_handle = connection->release_surface(this, callback, context);
-    }
-    else
-    {
-        callback(this, context);
-        delete this;
-    }
-
-    return wait_handle;
-}
-
-=======
->>>>>>> a73dcc26
 MirWaitHandle* MirSurface::configure_cursor(MirCursorConfiguration const* cursor)
 {
     mp::CursorSetting setting;
