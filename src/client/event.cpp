--- conflicted
+++ resolved
@@ -382,17 +382,13 @@
     abort();
 }
 
-<<<<<<< HEAD
-uint32_t mir_surface_output_event_get_output_id(MirSurfaceOutputEvent const *ev) try
-=======
 double mir_surface_output_event_get_refresh_rate(MirSurfaceOutputEvent const* ev)
 {
     expect_event_type(ev, mir_event_type_surface_output);
     return ev->refresh_rate();
 }
 
-uint32_t mir_surface_output_event_get_output_id(MirSurfaceOutputEvent const *ev)
->>>>>>> 239c793e
+uint32_t mir_surface_output_event_get_output_id(MirSurfaceOutputEvent const *ev) try
 {
     expect_event_type(ev, mir_event_type_surface_output);
     return ev->output_id();
@@ -461,34 +457,19 @@
 {
     mir::log_critical(e.what());
     abort();
-}
-
-<<<<<<< HEAD
-// Function is deprecated, and no one is currently using it.
-uint32_t const* mir_input_device_state_event_device_pressed_keys(MirInputDeviceStateEvent const* /*ev*/, uint32_t /*index*/)
-{
-    return nullptr;
 }
 
 uint32_t mir_input_device_state_event_device_pressed_keys_for_index(MirInputDeviceStateEvent const* ev,
                                                                     uint32_t index,
                                                                     uint32_t pressed_index) try
-=======
-uint32_t mir_input_device_state_event_device_pressed_keys_for_index(MirInputDeviceStateEvent const* ev,
-                                                                    uint32_t index,
-                                                                    uint32_t pressed_index)
->>>>>>> 239c793e
 {
     expect_event_type(ev, mir_event_type_input_device_state);
     expect_index_in_range(ev->device_count(), index);
     return ev->device_pressed_keys_for_index(index, pressed_index);
-<<<<<<< HEAD
-} catch (std::exception const& e)
-{
-    mir::log_critical(e.what());
-    abort();
-=======
->>>>>>> 239c793e
+} catch (std::exception const& e)
+{
+    mir::log_critical(e.what());
+    abort();
 }
 
 uint32_t mir_input_device_state_event_device_pressed_keys_count(MirInputDeviceStateEvent const* ev, uint32_t index) try
