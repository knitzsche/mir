/*
 * Copyright © 2013 Canonical Ltd.
 *
 * This program is free software: you can redistribute it and/or modify
 * it under the terms of the GNU General Public License version 3 as
 * published by the Free Software Foundation.
 *
 * This program is distributed in the hope that it will be useful,
 * but WITHOUT ANY WARRANTY; without even the implied warranty of
 * MERCHANTABILITY or FITNESS FOR A PARTICULAR PURPOSE.  See the
 * GNU General Public License for more details.
 *
 * You should have received a copy of the GNU General Public License
 * along with this program.  If not, see <http://www.gnu.org/licenses/>.
 *
 * Authored by: Robert Carr <robert.carr@canonical.com>
 */

#include "mesa_native_display_container.h"

#include "mir_toolkit/mesa/native_display.h"
#include "mir_toolkit/mir_client_library.h"

#include <unordered_set>
#include <mutex>

namespace mcl = mir::client;
namespace mclg = mcl::gbm;

namespace
{
extern "C"
{

static void gbm_egl_display_get_platform(MirMesaEGLNativeDisplay* display,
                                         MirPlatformPackage* package)
{
<<<<<<< HEAD
    auto connection = static_cast<mir_toolkit::MirConnection*>(display->context);

    mir_toolkit::mir_connection_get_platform(connection, package);
=======
    mir_connection_get_platform(display->context, package);
>>>>>>> e85d7bf1
}

static void gbm_egl_surface_get_current_buffer(MirMesaEGLNativeDisplay* /* display */,
                                               MirEGLNativeWindowType surface,
                                               MirBufferPackage* buffer_package)
{
    MirSurface* ms = static_cast<MirSurface*>(surface);
    mir_surface_get_current_buffer(ms, buffer_package);
}

static void buffer_advanced_callback(MirSurface*  /* surface */,
                                     void*  /* context */)
{
}

static void gbm_egl_surface_advance_buffer(MirMesaEGLNativeDisplay* /* display */,
                                           MirEGLNativeWindowType surface)
{
    MirSurface* ms = static_cast<MirSurface*>(surface);
    mir_wait_for(mir_surface_next_buffer(ms, buffer_advanced_callback, nullptr));
}

static void gbm_egl_surface_get_parameters(MirMesaEGLNativeDisplay* /* display */,
                                           MirEGLNativeWindowType surface,
                                           MirSurfaceParameters* surface_parameters)
{
    MirSurface* ms = static_cast<MirSurface*>(surface);
    mir_surface_get_parameters(ms,  surface_parameters);
}

}
}

extern "C"
{
int mir_toolkit::mir_egl_mesa_display_is_valid(MirMesaEGLNativeDisplay* display)
{
    return mclg::MesaNativeDisplayContainer::instance().validate(display);
}
}

mcl::EGLNativeDisplayContainer& mcl::EGLNativeDisplayContainer::instance()
{
    static mclg::MesaNativeDisplayContainer default_display_container;
    return default_display_container;
}

mclg::MesaNativeDisplayContainer::MesaNativeDisplayContainer()
{
}

mclg::MesaNativeDisplayContainer::~MesaNativeDisplayContainer()
{
    std::lock_guard<std::mutex> lg(guard);

    for (auto display : valid_displays)
    {
        delete static_cast<MirMesaEGLNativeDisplay*>(display);
    }
}

bool
mclg::MesaNativeDisplayContainer::validate(MirEGLNativeDisplayType display) const
{
    std::lock_guard<std::mutex> lg(guard);
    return (valid_displays.find(display) != valid_displays.end());
}

MirEGLNativeDisplayType
mclg::MesaNativeDisplayContainer::create(MirConnection* connection)
{
    MirMesaEGLNativeDisplay* display = new MirMesaEGLNativeDisplay();
    display->display_get_platform = gbm_egl_display_get_platform;
    display->surface_get_current_buffer = gbm_egl_surface_get_current_buffer;
    display->surface_advance_buffer = gbm_egl_surface_advance_buffer;
    display->surface_get_parameters = gbm_egl_surface_get_parameters;
    display->context = connection;

    std::lock_guard<std::mutex> lg(guard);
    auto egl_display = static_cast<MirEGLNativeDisplayType>(display);
    valid_displays.insert(egl_display);

    return egl_display;
}

void
mclg::MesaNativeDisplayContainer::release(MirEGLNativeDisplayType display)
{
    std::lock_guard<std::mutex> lg(guard);

    auto it = valid_displays.find(display);
    if (it == valid_displays.end())
        return;

    delete static_cast<MirMesaEGLNativeDisplay*>(*it);
    valid_displays.erase(it);
}<|MERGE_RESOLUTION|>--- conflicted
+++ resolved
@@ -35,13 +35,9 @@
 static void gbm_egl_display_get_platform(MirMesaEGLNativeDisplay* display,
                                          MirPlatformPackage* package)
 {
-<<<<<<< HEAD
-    auto connection = static_cast<mir_toolkit::MirConnection*>(display->context);
+    auto connection = static_cast<MirConnection*>(display->context);
 
-    mir_toolkit::mir_connection_get_platform(connection, package);
-=======
-    mir_connection_get_platform(display->context, package);
->>>>>>> e85d7bf1
+    mir_connection_get_platform(connection, package);
 }
 
 static void gbm_egl_surface_get_current_buffer(MirMesaEGLNativeDisplay* /* display */,
@@ -77,7 +73,7 @@
 
 extern "C"
 {
-int mir_toolkit::mir_egl_mesa_display_is_valid(MirMesaEGLNativeDisplay* display)
+int mir_egl_mesa_display_is_valid(MirMesaEGLNativeDisplay* display)
 {
     return mclg::MesaNativeDisplayContainer::instance().validate(display);
 }
