/*
 * Copyright © 2014-2016 Canonical Ltd.
 *
 * This program is free software: you can redistribute it and/or modify it
 * under the terms of the GNU Lesser General Public License version 3,
 * as published by the Free Software Foundation.
 *
 * This program is distributed in the hope that it will be useful,
 * but WITHOUT ANY WARRANTY; without even the implied warranty of
 * MERCHANTABILITY or FITNESS FOR A PARTICULAR PURPOSE.  See the
 * GNU Lesser General Public License for more details.
 *
 * You should have received a copy of the GNU Lesser General Public License
 * along with this program.  If not, see <http://www.gnu.org/licenses/>.
 *
 * Authored by: Alexandros Frantzis <alexandros.frantzis@canonical.com>
 */

#define MIR_LOG_COMPONENT "MirWindowAPI"

#include "mir_toolkit/mir_surface.h"
#include "mir_toolkit/mir_wait.h"
#include "mir_toolkit/mir_presentation_chain.h"
#include "mir/require.h"

#include "mir_connection.h"
#include "mir_surface.h"
#include "presentation_chain.h"
#include "render_surface.h"
#include "error_connections.h"
#include "connection_surface_map.h"
#include "mir/uncaught.h"

#include <boost/exception/diagnostic_information.hpp>
#include <functional>
#include <algorithm>

namespace mcl = mir::client;

namespace
{

// assign_result is compatible with all 2-parameter callbacks
void assign_result(void* result, void** context)
{
    if (context)
        *context = result;
}

}

MirWindowSpec*
<<<<<<< HEAD
mir_specify_window(MirConnection* connection,
                   int width, int height,
                   MirPixelFormat format)
{
    auto spec = new MirWindowSpec{connection, width, height, format};
    spec->type = mir_surface_type_normal;
    return spec;
}

MirWindowSpec*
mir_specify_menu(MirConnection* connection,
                int width, int height,
                MirPixelFormat format,
                MirSurface* parent,
                MirRectangle* rect,
                MirEdgeAttachment edge)
=======
mir_create_menu_window_spec(MirConnection* connection,
                            int width, int height,
                            MirPixelFormat format,
                            MirSurface* parent,
                            MirRectangle* rect,
                            MirEdgeAttachment edge)
>>>>>>> e49fd65b
{
    mir::require(mir_surface_is_valid(parent));
    mir::require(rect != nullptr);

    auto spec = new MirWindowSpec{connection, width, height, format};
    spec->type = mir_surface_type_menu;
    spec->parent = parent;
    spec->aux_rect = *rect;
    spec->edge_attachment = edge;
    return spec;
}

// These functions will be deprecated soon
//#pragma GCC diagnostic push
//#pragma GCC diagnostic ignored "-Wdeprecated-declarations"

MirSurfaceSpec* mir_connection_create_spec_for_normal_surface(MirConnection* connection,
                                                              int width, int height,
                                                              MirPixelFormat format)
{
    return mir_specify_window(connection, width, height, format);
}

MirSurfaceSpec* mir_connection_create_spec_for_menu(MirConnection* connection,
                                                    int width, int height,
                                                    MirPixelFormat format,
                                                    MirSurface* parent,
                                                    MirRectangle* rect,
                                                    MirEdgeAttachment edge)
{
    return mir_create_menu_window_spec(connection, width, height, format, parent, rect, edge);
}

MirSurfaceSpec* mir_connection_create_spec_for_tooltip(MirConnection* connection,
                                                       int width,
                                                       int height,
                                                       MirPixelFormat format,
                                                       MirSurface* parent,
                                                       MirRectangle* rect)
{
    return mir_connection_create_spec_for_tip(connection, width, height, format, parent, rect, mir_edge_attachment_any);
}

MirSurfaceSpec* mir_connection_create_spec_for_tip(MirConnection* connection,
                                                   int width,
                                                   int height,
                                                   MirPixelFormat format,
                                                   MirSurface* parent,
                                                   MirRectangle* rect,
                                                   MirEdgeAttachment edge)
{
    mir::require(mir_surface_is_valid(parent));
    mir::require(rect != nullptr);

    auto spec = new MirSurfaceSpec{connection, width, height, format};
    spec->type = mir_surface_type_tip;
    spec->parent = parent;
    spec->aux_rect = *rect;
    spec->edge_attachment = edge;
    return spec;
}

MirSurfaceSpec* mir_connection_create_spec_for_dialog(MirConnection* connection,
                                                      int width,
                                                      int height,
                                                      MirPixelFormat format)
{
    auto spec = new MirSurfaceSpec{connection, width, height, format};
    spec->type = mir_surface_type_dialog;
    return spec;
}

MirSurfaceSpec* mir_connection_create_spec_for_input_method(MirConnection* connection,
                                                      int width,
                                                      int height,
                                                      MirPixelFormat format)
{
    auto spec = new MirSurfaceSpec{connection, width, height, format};
    spec->type = mir_surface_type_inputmethod;
    return spec;
}

MirSurfaceSpec* mir_connection_create_spec_for_modal_dialog(MirConnection* connection,
                                                           int width,
                                                           int height,
                                                           MirPixelFormat format,
                                                           MirSurface* parent)
{
    mir::require(mir_surface_is_valid(parent));

    auto spec = new MirSurfaceSpec{connection, width, height, format};
    spec->type = mir_surface_type_dialog;
    spec->parent = parent;

    return spec;
}

MirSurface* mir_surface_create_sync(MirSurfaceSpec* requested_specification)
{
    MirSurface* surface = nullptr;

    mir_wait_for(mir_surface_create(requested_specification,
        reinterpret_cast<mir_surface_callback>(assign_result),
        &surface));

    return surface;
}

MirWaitHandle* mir_surface_create(MirSurfaceSpec* requested_specification,
                                  mir_surface_callback callback, void* context)
{
    mir::require(requested_specification != nullptr);
    mir::require(requested_specification->type.is_set());

    auto conn = requested_specification->connection;
    mir::require(mir_connection_is_valid(conn));

    try
    {
        return conn->create_surface(*requested_specification, callback, context);
    }
    catch (std::exception const& error)
    {
        return nullptr;
    }
}

void mir_surface_spec_set_name(MirSurfaceSpec* spec, char const* name)
{
    spec->surface_name = name;
}

void mir_surface_spec_set_width(MirSurfaceSpec* spec, unsigned width)
{
    spec->width = width;
}

void mir_surface_spec_set_height(MirSurfaceSpec* spec, unsigned height)
{
    spec->height = height;
}

void mir_surface_spec_set_min_width(MirSurfaceSpec* spec, unsigned min_width)
{
    spec->min_width = min_width;
}

void mir_surface_spec_set_min_height(MirSurfaceSpec* spec, unsigned min_height)
{
    spec->min_height = min_height;
}

void mir_surface_spec_set_max_width(MirSurfaceSpec* spec, unsigned max_width)
{
    spec->max_width = max_width;
}

void mir_surface_spec_set_max_height(MirSurfaceSpec* spec, unsigned max_height)
{
    spec->max_height = max_height;
}

void mir_surface_spec_set_pixel_format(MirSurfaceSpec* spec, MirPixelFormat format)
{
    spec->pixel_format = format;
}

void mir_surface_spec_set_buffer_usage(MirSurfaceSpec* spec, MirBufferUsage usage)
{
    spec->buffer_usage = usage;
}

void mir_surface_spec_set_state(MirSurfaceSpec* spec, MirSurfaceState state)
{
    spec->state = state;
}

void mir_surface_spec_set_fullscreen_on_output(MirSurfaceSpec* spec, uint32_t output_id)
{
    spec->output_id = output_id;
    spec->state = mir_surface_state_fullscreen;
}

void mir_surface_spec_set_preferred_orientation(MirSurfaceSpec* spec, MirOrientationMode mode)
{
    spec->pref_orientation = mode;
}

void mir_surface_spec_set_event_handler(MirSurfaceSpec* spec,
    mir_surface_event_callback callback,
    void* context)
{
    spec->event_handler = MirSurfaceSpec::EventHandler{callback, context};
}

void mir_surface_spec_set_shell_chrome(MirSurfaceSpec* spec, MirShellChrome style)
{
    mir::require(spec);
    spec->shell_chrome = style;
}

void mir_surface_spec_release(MirSurfaceSpec* spec)
{
    delete spec;
}

void mir_surface_spec_set_cursor_name(MirSurfaceSpec* spec, char const* name)
{
    spec->cursor_name = std::string(name);
}

MirSurfaceSpec* mir_create_surface_spec(MirConnection* connection)
try
{
    mir::require(mir_connection_is_valid(connection));
    auto const spec = new MirSurfaceSpec{};
    spec->connection = connection;
    return spec;
}
catch (std::exception const& ex)
{
    MIR_LOG_UNCAUGHT_EXCEPTION(ex);
    std::abort();  // If we just failed to allocate a MirSurfaceSpec returning isn't safe
}

MirSurfaceSpec* mir_connection_create_spec_for_changes(MirConnection* connection)
{
    return mir_create_surface_spec(connection);
}

void mir_surface_apply_spec(MirSurface* surface, MirSurfaceSpec* spec)
try
{
    mir::require(mir_surface_is_valid(surface));
    mir::require(spec);

    surface->modify(*spec);
}
catch (std::exception const& ex)
{
    MIR_LOG_UNCAUGHT_EXCEPTION(ex);
    // Keep calm and carry on
}

void mir_surface_spec_set_streams(MirSurfaceSpec* spec, MirBufferStreamInfo* streams, unsigned int size)
try
{
    mir::require(spec);

    std::vector<ContentInfo> copy;
    for (auto i = 0u; i < size; i++)
    {
        mir::require(mir_buffer_stream_is_valid(streams[i].stream));
        copy.emplace_back(ContentInfo{
            mir::geometry::Displacement{streams[i].displacement_x, streams[i].displacement_y},
            streams[i].stream->rpc_id().as_value(),
            {}});
    }
    spec->streams = copy;
}
catch (std::exception const& ex)
{
    MIR_LOG_UNCAUGHT_EXCEPTION(ex);
}

void mir_surface_spec_add_presentation_chain(
    MirSurfaceSpec* spec,
    int width, int height,
    int displacement_x, int displacement_y,
    MirPresentationChain* client_chain)
try
{
    mir::require(spec && client_chain);
    auto chain = reinterpret_cast<mcl::PresentationChain*>(client_chain);

    ContentInfo info{
        {displacement_x, displacement_y}, chain->rpc_id(), mir::geometry::Size{width, height}};
    if (spec->streams.is_set())
        spec->streams.value().push_back(info);
    else
        spec->streams = std::vector<ContentInfo>{info};
}
catch (std::exception const& ex)
{
    MIR_LOG_UNCAUGHT_EXCEPTION(ex);
}

void mir_surface_spec_add_buffer_stream(
    MirSurfaceSpec* spec,
    int displacement_x, int displacement_y,
    int width, int height,
    MirBufferStream* stream)
try
{
    mir::require(spec && stream);
    ContentInfo info{{displacement_x, displacement_y}, stream->rpc_id().as_value(), mir::geometry::Size{width, height}};

    if (spec->streams.is_set())
        spec->streams.value().push_back(info);
    else
        spec->streams = std::vector<ContentInfo>{info};
}
catch (std::exception const& ex)
{
    MIR_LOG_UNCAUGHT_EXCEPTION(ex);
}

void mir_surface_spec_add_render_surface(
    MirSurfaceSpec* spec,
    MirRenderSurface* render_surface,
    int /*logical_width*/, int /*logical_height*/,
    int displacement_x, int displacement_y)
try
{
    mir::require(spec && render_surface);
    auto rs = spec->connection->connection_surface_map()->render_surface(render_surface);

    if (rs->stream_id().as_value() < 0)
        BOOST_THROW_EXCEPTION(std::logic_error("Render surface holds no content."));
    ContentInfo info{{displacement_x, displacement_y}, rs->stream_id().as_value(),{}};

    if (spec->streams.is_set())
        spec->streams.value().push_back(info);
    else
        spec->streams = std::vector<ContentInfo>{info};
}
catch (std::exception const& ex)
{
    MIR_LOG_UNCAUGHT_EXCEPTION(ex);
}

void mir_surface_spec_set_input_shape(MirSurfaceSpec *spec, MirRectangle const* rectangles,
                                      size_t n_rects)
try
{
    mir::require(spec);

    std::vector<MirRectangle> copy;
    for (auto i = 0u; i < n_rects; i++)
    {
        copy.emplace_back(rectangles[i]);
    }
    spec->input_shape = copy;
}
catch (std::exception const& ex)
{
    MIR_LOG_UNCAUGHT_EXCEPTION(ex);
}

void mir_surface_spec_set_parent(MirSurfaceSpec* spec, MirSurface* parent)
try
{
    mir::require(spec);
    spec->parent = parent;
}
catch (std::exception const& ex)
{
    MIR_LOG_UNCAUGHT_EXCEPTION(ex);
}

void mir_surface_spec_set_type(MirSurfaceSpec* spec, MirSurfaceType type)
try
{
    spec->type = type;
}
catch (std::exception const& ex)
{
    MIR_LOG_UNCAUGHT_EXCEPTION(ex);
}

void mir_surface_spec_set_width_increment(MirSurfaceSpec* spec, unsigned width_inc)
try
{
    spec->width_inc = width_inc;
}
catch (std::exception const& ex)
{
    MIR_LOG_UNCAUGHT_EXCEPTION(ex);
}

void mir_surface_spec_set_height_increment(MirSurfaceSpec* spec, unsigned height_inc)
try
{
    spec->height_inc = height_inc;
}
catch (std::exception const& ex)
{
    MIR_LOG_UNCAUGHT_EXCEPTION(ex);
}

void mir_surface_spec_set_min_aspect_ratio(MirSurfaceSpec* spec, unsigned width, unsigned height)
try
{
    spec->min_aspect = {width, height};
}
catch (std::exception const& ex)
{
    MIR_LOG_UNCAUGHT_EXCEPTION(ex);
}

void mir_surface_spec_set_max_aspect_ratio(MirSurfaceSpec* spec, unsigned width, unsigned height)
try
{
    spec->max_aspect = {width, height};
}
catch (std::exception const& ex)
{
    MIR_LOG_UNCAUGHT_EXCEPTION(ex);
}

void mir_surface_spec_set_pointer_confinement(MirSurfaceSpec* spec, MirPointerConfinementState state)
try
{
    spec->confine_pointer = state;
}
catch (std::exception const& ex)
{
    MIR_LOG_UNCAUGHT_EXCEPTION(ex);
}

void mir_surface_spec_set_placement(
    MirSurfaceSpec*     spec,
    MirRectangle const* rect,
    MirPlacementGravity rect_gravity,
    MirPlacementGravity surface_gravity,
    MirPlacementHints   placement_hints,
    int                 offset_dx,
    int                 offset_dy)
try
{
    spec->aux_rect = *rect;
    spec->aux_rect_placement_gravity = rect_gravity;
    spec->surface_placement_gravity = surface_gravity;
    spec->placement_hints = placement_hints;
    spec->aux_rect_placement_offset_x = offset_dx;
    spec->aux_rect_placement_offset_y = offset_dy;
}
catch (std::exception const& ex)
{
    MIR_LOG_UNCAUGHT_EXCEPTION(ex);
}

bool mir_surface_spec_attach_to_foreign_parent(MirSurfaceSpec* spec,
                                               MirPersistentId* parent,
                                               MirRectangle* attachment_rect,
                                               MirEdgeAttachment edge)
{
    mir::require(mir_persistent_id_is_valid(parent));
    mir::require(attachment_rect != nullptr);

    if (!spec->type.is_set() ||
        spec->type.value() != mir_surface_type_inputmethod)
    {
        return false;
    }

    spec->parent_id = std::make_unique<MirPersistentId>(*parent);
    spec->aux_rect = *attachment_rect;
    spec->edge_attachment = edge;
    return true;
}

//#pragma GCC diagnostic pop

extern "C"
void mir_surface_set_event_handler(MirSurface* surface, mir_surface_event_callback callback, void* context)
{
    surface->set_event_handler(callback, context);
}


bool mir_surface_is_valid(MirSurface* surface)
{
    return MirSurface::is_valid(surface);
}

char const* mir_surface_get_error_message(MirSurface* surface)
{
    return surface->get_error_message();
}

void mir_surface_get_parameters(MirSurface* surface, MirSurfaceParameters* parameters)
{
    *parameters = surface->get_parameters();
}

MirWaitHandle* mir_surface_release(
    MirSurface* surface,
    mir_surface_callback callback, void* context)
{
    auto connection = surface->connection();
    try
    {
        return connection->release_surface(surface, callback, context);
    }
    catch (std::exception const& ex)
    {
        MIR_LOG_UNCAUGHT_EXCEPTION(ex);
        return nullptr;
    }
}

void mir_surface_release_sync(MirSurface* surface)
{
    mir_wait_for(mir_surface_release(surface,
        reinterpret_cast<mir_surface_callback>(assign_result),
        nullptr));
}

MirSurfaceType mir_surface_get_type(MirSurface* surf)
{
    MirSurfaceType type = mir_surface_type_normal;

    if (surf)
    {
        // Only the client will ever change the type of a surface so it is
        // safe to get the type from a local cache surf->attrib().

        int t = surf->attrib(mir_surface_attrib_type);
        type = static_cast<MirSurfaceType>(t);
    }

    return type;
}

MirWaitHandle* mir_surface_set_state(MirSurface* surf, MirSurfaceState state)
{
    try
    {
        return surf ? surf->configure(mir_surface_attrib_state, state) : nullptr;
    }
    catch (std::exception const& ex)
    {
        MIR_LOG_UNCAUGHT_EXCEPTION(ex);
        return nullptr;
    }
}

MirSurfaceState mir_surface_get_state(MirSurface* surf)
{
    MirSurfaceState state = mir_surface_state_unknown;

    try
    {
        if (surf)
        {
            int s = surf->attrib(mir_surface_attrib_state);

            if (s == mir_surface_state_unknown)
            {
                surf->configure(mir_surface_attrib_state,
                                mir_surface_state_unknown)->wait_for_all();
                s = surf->attrib(mir_surface_attrib_state);
            }

            state = static_cast<MirSurfaceState>(s);
        }
    }
    catch (std::exception const& ex)
    {
        MIR_LOG_UNCAUGHT_EXCEPTION(ex);
    }

    return state;
}

MirOrientation mir_surface_get_orientation(MirSurface *surface)
{
    return surface->get_orientation();
}

MirWaitHandle* mir_surface_set_swapinterval(MirSurface* surf, int interval)
{
    if ((interval < 0) || (interval > 1))
        return nullptr;

    try
    {
        if (surf)
        {
            if (auto stream = surf->get_buffer_stream())
                return stream->set_swap_interval(interval);
        }
    }
    catch (std::exception const& ex)
    {
        MIR_LOG_UNCAUGHT_EXCEPTION(ex);
        return nullptr;
    }
    return nullptr;
}

int mir_surface_get_swapinterval(MirSurface* surf)
{
    int swap_interval = -1;

    try
    {
        if (surf)
        {
            if (auto stream = surf->get_buffer_stream())
                swap_interval = stream->swap_interval();
        }
    }
    catch (std::exception const& ex)
    {
        MIR_LOG_UNCAUGHT_EXCEPTION(ex);
    }

    return swap_interval;
}

int mir_surface_get_dpi(MirSurface* surf)
{
    int dpi = -1;

    try
    {
        if (surf)
        {
            dpi = surf->attrib(mir_surface_attrib_dpi);
        }
    }
    catch (std::exception const& ex)
    {
        MIR_LOG_UNCAUGHT_EXCEPTION(ex);
    }

    return dpi;
}

MirSurfaceFocusState mir_surface_get_focus(MirSurface* surf)
{
    MirSurfaceFocusState state = mir_surface_unfocused;

    try
    {
        if (surf)
        {
            state = static_cast<MirSurfaceFocusState>(surf->attrib(mir_surface_attrib_focus));
        }
    }
    catch (std::exception const& ex)
    {
        MIR_LOG_UNCAUGHT_EXCEPTION(ex);
    }

    return state;
}

MirSurfaceVisibility mir_surface_get_visibility(MirSurface* surf)
{
    MirSurfaceVisibility state = static_cast<MirSurfaceVisibility>(mir_surface_visibility_occluded);

    try
    {
        if (surf)
        {
            state = static_cast<MirSurfaceVisibility>(surf->attrib(mir_surface_attrib_visibility));
        }
    }
    catch (std::exception const& ex)
    {
        MIR_LOG_UNCAUGHT_EXCEPTION(ex);
    }

    return state;
}

MirWaitHandle* mir_surface_configure_cursor(MirSurface* surface, MirCursorConfiguration const* cursor)
{
    MirWaitHandle *result = nullptr;
    
    try
    {
        if (surface)
            result = surface->configure_cursor(cursor);
    }
    catch (std::exception const& ex)
    {
        MIR_LOG_UNCAUGHT_EXCEPTION(ex);
    }

    return result;
}

MirOrientationMode mir_surface_get_preferred_orientation(MirSurface *surf)
{
    mir::require(mir_surface_is_valid(surf));

    MirOrientationMode mode = mir_orientation_mode_any;

    try
    {
        mode = static_cast<MirOrientationMode>(surf->attrib(mir_surface_attrib_preferred_orientation));
    }
    catch (std::exception const& ex)
    {
        MIR_LOG_UNCAUGHT_EXCEPTION(ex);
    }

    return mode;
}

MirWaitHandle* mir_surface_set_preferred_orientation(MirSurface *surf, MirOrientationMode mode)
{
    mir::require(mir_surface_is_valid(surf));

    MirWaitHandle *result{nullptr};
    try
    {
        result = surf->set_preferred_orientation(mode);
    }
    catch (std::exception const& ex)
    {
        MIR_LOG_UNCAUGHT_EXCEPTION(ex);
    }

    return result;
}

void mir_surface_raise(MirSurface* surf, MirCookie const* cookie)
{
    mir::require(mir_surface_is_valid(surf));

    try
    {
        surf->raise_surface(cookie);
    }
    catch (std::exception const& ex)
    {
        MIR_LOG_UNCAUGHT_EXCEPTION(ex);
    }
}

MirBufferStream *mir_surface_get_buffer_stream(MirSurface *surface)
try
{
    return surface->get_buffer_stream();
}
catch (std::exception const& ex)
{
    MIR_LOG_UNCAUGHT_EXCEPTION(ex);
    return nullptr;
}

MirWaitHandle* mir_surface_request_persistent_id(MirSurface* surface, mir_surface_id_callback callback, void* context)
{
    mir::require(mir_surface_is_valid(surface));

    return surface->request_persistent_id(callback, context);
}

namespace
{
void assign_surface_id_result(MirSurface*, MirPersistentId* id, void* context)
{
    void** result_ptr = reinterpret_cast<void**>(context);
    *result_ptr = id;
}
}

MirPersistentId* mir_surface_request_persistent_id_sync(MirSurface *surface)
{
    mir::require(mir_surface_is_valid(surface));

    MirPersistentId* result = nullptr;
    mir_wait_for(mir_surface_request_persistent_id(surface,
                                                   &assign_surface_id_result,
                                                   &result));
    return result;
}

bool mir_persistent_id_is_valid(MirPersistentId* id)
{
    return id != nullptr;
}

void mir_persistent_id_release(MirPersistentId* id)
{
    delete id;
}

char const* mir_persistent_id_as_string(MirPersistentId *id)
{
    return id->as_string().c_str();
}

MirPersistentId* mir_persistent_id_from_string(char const* id_string)
{
    return new MirPersistentId{id_string};
}<|MERGE_RESOLUTION|>--- conflicted
+++ resolved
@@ -50,7 +50,6 @@
 }
 
 MirWindowSpec*
-<<<<<<< HEAD
 mir_specify_window(MirConnection* connection,
                    int width, int height,
                    MirPixelFormat format)
@@ -61,20 +60,12 @@
 }
 
 MirWindowSpec*
-mir_specify_menu(MirConnection* connection,
-                int width, int height,
-                MirPixelFormat format,
-                MirSurface* parent,
-                MirRectangle* rect,
-                MirEdgeAttachment edge)
-=======
 mir_create_menu_window_spec(MirConnection* connection,
                             int width, int height,
                             MirPixelFormat format,
                             MirSurface* parent,
                             MirRectangle* rect,
                             MirEdgeAttachment edge)
->>>>>>> e49fd65b
 {
     mir::require(mir_surface_is_valid(parent));
     mir::require(rect != nullptr);
