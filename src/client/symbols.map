MIR_CLIENT_9 {
 global:
    mir_arrow_cursor_name;
    mir_buffer_stream_get_current_buffer;
    mir_buffer_stream_get_egl_native_window;
    mir_buffer_stream_get_graphics_region;
    mir_buffer_stream_get_platform_type;
    mir_buffer_stream_is_valid;
    mir_buffer_stream_release;
    mir_buffer_stream_release_sync;
    mir_buffer_stream_swap_buffers;
    mir_buffer_stream_swap_buffers_sync;
    mir_busy_cursor_name;
    mir_caret_cursor_name;
    mir_closed_hand_cursor_name;
    mir_connect;
    mir_connection_api_impl;
    mir_connection_apply_display_config;
    mir_connection_create_buffer_stream;
    mir_connection_create_buffer_stream_sync;
    mir_connection_create_display_config;
    mir_connection_create_prompt_session_sync;
    mir_connection_create_screencast_sync;
    mir_connection_create_spec_for_changes;
    mir_connection_create_spec_for_dialog;
    mir_connection_create_spec_for_input_method;
    mir_connection_create_spec_for_menu;
    mir_connection_create_spec_for_modal_dialog;
    mir_connection_create_spec_for_normal_surface;
    mir_connection_create_spec_for_tooltip;
    mir_connection_get_available_surface_formats;
    mir_connection_get_egl_native_display;
    mir_connection_get_error_message;
    mir_connection_get_platform;
    mir_connection_is_valid;
    mir_connection_platform_operation;
    mir_connection_release;
    mir_connection_set_display_config_change_callback;
    mir_connection_set_lifecycle_event_callback;
    mir_connect_sync;
    mir_create_surface_spec;
    mir_cursor_configuration_destroy;
    mir_cursor_configuration_from_buffer_stream;
    mir_cursor_configuration_from_name;
    mir_default_cursor_name;
    mir_diagonal_resize_bottom_to_top_cursor_name;
    mir_diagonal_resize_top_to_bottom_cursor_name;
    mir_disabled_cursor_name;
    mir_display_config_destroy;
    mir_event_get_close_surface_event;
    mir_event_get_input_configuration_event;
    mir_event_get_input_event;
    mir_event_get_keymap_event;
    mir_event_get_orientation_event;
    mir_event_get_prompt_session_event;
    mir_event_get_resize_event;
    mir_event_get_surface_event;
    mir_event_get_type;
    mir_event_ref;
    mir_event_unref;
    mir_horizontal_resize_cursor_name;
    mir_hsplit_resize_cursor_name;
    mir_input_configuration_event_get_action;
    mir_input_configuration_event_get_device_id;
    mir_input_configuration_event_get_time;
    mir_input_event_get_device_id;
    mir_input_event_get_event_time;
    mir_input_event_get_keyboard_event;
    mir_input_event_get_pointer_event;
    mir_input_event_get_touch_event;
    mir_input_event_get_type;
    mir_keyboard_event_action;
    mir_keyboard_event_key_code;
    mir_keyboard_event_modifiers;
    mir_keyboard_event_scan_code;
    mir_keymap_event_get_rules;
    mir_omnidirectional_resize_cursor_name;
    mir_open_hand_cursor_name;
    mir_orientation_event_get_direction;
    mir_persistent_id_is_valid;
    mir_persistent_id_release;
    mir_platform_message_create;
    mir_platform_message_get_data;
    mir_platform_message_get_fds;
    mir_platform_message_get_opcode;
    mir_platform_message_release;
    mir_platform_message_set_data;
    mir_platform_message_set_fds;
    mir_pointer_event_action;
    mir_pointer_event_axis_value;
    mir_pointer_event_buttons;
    mir_pointer_event_button_state;
    mir_pointer_event_modifiers;
    mir_pointing_hand_cursor_name;
    mir_prompt_session_error_message;
    mir_prompt_session_event_get_state;
    mir_prompt_session_is_valid;
    mir_prompt_session_new_fds_for_prompt_providers;
    mir_prompt_session_release_sync;
    mir_resize_event_get_height;
    mir_resize_event_get_width;
    mir_screencast_get_buffer_stream;
    mir_screencast_release_sync;
    mir_surface_apply_spec;
    mir_surface_configure_cursor;
    mir_surface_create;
    mir_surface_create_sync;
    mir_surface_event_get_attribute;
    mir_surface_event_get_attribute_value;
    mir_surface_get_buffer_stream;
    mir_surface_get_dpi;
    mir_surface_get_error_message;
    mir_surface_get_focus;
    mir_surface_get_orientation;
    mir_surface_get_parameters;
    mir_surface_get_preferred_orientation;
    mir_surface_get_state;
    mir_surface_get_swapinterval;
    mir_surface_get_type;
    mir_surface_get_visibility;
    mir_surface_is_valid;
    mir_surface_release;
    mir_surface_release_sync;
    mir_surface_request_persistent_id;
    mir_surface_request_persistent_id_sync;
    mir_surface_set_event_handler;
    mir_surface_set_preferred_orientation;
    mir_surface_set_state;
    mir_surface_set_swapinterval;
    mir_surface_spec_release;
    mir_surface_spec_set_buffer_usage;
    mir_surface_spec_set_fullscreen_on_output;
    mir_surface_spec_set_height;
    mir_surface_spec_set_height_increment;
    mir_surface_spec_set_max_aspect_ratio;
    mir_surface_spec_set_max_height;
    mir_surface_spec_set_max_width;
    mir_surface_spec_set_min_aspect_ratio;
    mir_surface_spec_set_min_height;
    mir_surface_spec_set_min_width;
    mir_surface_spec_set_name;
    mir_surface_spec_set_parent;
    mir_surface_spec_set_pixel_format;
    mir_surface_spec_set_preferred_orientation;
    mir_surface_spec_set_state;
    mir_surface_spec_set_streams;
    mir_surface_spec_set_type;
    mir_surface_spec_set_width;
    mir_surface_spec_set_width_increment;
    mir_touch_event_action;
    mir_touch_event_axis_value;
    mir_touch_event_id;
    mir_touch_event_modifiers;
    mir_touch_event_point_count;
    mir_touch_event_tooltype;
    mir_vertical_resize_cursor_name;
    mir_vsplit_resize_cursor_name;
    mir_wait_for;
    mir_wait_for_one;
 local: *;
};

MIR_CLIENT_9.1 {  # New functions in Mir 0.15
  global:
    mir_connection_pong;
    mir_connection_set_ping_event_callback;
    mir_crosshair_cursor_name;
    mir_keyboard_event_input_event;
    mir_persistent_id_as_string;
    mir_persistent_id_from_string;
    mir_pointer_event_input_event;
    mir_touch_event_input_event;
    mir_surface_spec_attach_to_foreign_parent;
    mir_surface_spec_set_input_shape;
    mir_connection_get_egl_pixel_format;
  local: *;
} MIR_CLIENT_9;

MIR_CLIENT_9.2 {  # New functions in Mir 0.16
  global:
    mir_surface_spec_set_event_handler;
  local: *;
} MIR_CLIENT_9.1;

MIR_CLIENT_9v17 {
    mir_blob_from_display_configuration;
    mir_blob_size;
    mir_blob_data;
    mir_blob_release;
    mir_blob_onto_buffer;
    mir_blob_to_display_configuration;
    mir_blob_release;
    mir_buffer_stream_set_scale;
    mir_buffer_stream_set_scale_sync;
    mir_event_get_surface_output_event;
    mir_surface_output_event_get_dpi;
    mir_surface_output_event_get_form_factor;
    mir_surface_output_event_get_scale;
} MIR_CLIENT_9.2;

MIR_CLIENT_9v18 {
  global:
    mir_buffer_stream_get_error_message;
    mir_surface_output_event_get_output_id;
    mir_connection_set_base_display_config;
  local:
    *;
} MIR_CLIENT_9v17;

MIR_CLIENT_9v19 {
  global:
    mir_connection_get_graphics_module;
    mir_surface_raise;
    mir_input_event_has_cookie;
    mir_cookie_buffer_size;
    mir_input_event_get_cookie;
    mir_cookie_to_buffer;
    mir_cookie_from_buffer;
    mir_cookie_release;
    mir_keymap_event_get_keymap_buffer;
    mir_keymap_event_get_device_id;
    mir_surface_spec_set_shell_chrome;
} MIR_CLIENT_9v18;

MIR_CLIENT_0.21 {
  global:
    mir_connection_apply_display_configuration;
    mir_connection_create_display_configuration;
    mir_connection_create_input_config;
    mir_connection_set_input_config_change_callback;
    mir_display_config_get_max_simultaneous_outputs;
    mir_display_config_get_num_outputs;
    mir_display_config_get_output;
    mir_display_config_release;
    mir_input_config_destroy;
    mir_input_config_device_count;
    mir_input_config_get_device;
    mir_input_config_get_device_by_id;
    mir_input_config_get_mutable_device;
    mir_input_config_get_mutable_device_by_id;
    mir_input_device_get_capabilities;
    mir_input_device_get_id;
    mir_input_device_get_name;
    mir_input_device_get_unique_id;
    mir_output_get_connection_state;
    mir_output_get_current_mode;
    mir_output_get_current_pixel_format;
    mir_output_get_form_factor;
    mir_output_get_id;
    mir_output_get_mode;
    mir_output_get_num_modes;
    mir_output_get_num_pixel_formats;
    mir_output_get_orientation;
    mir_output_get_physical_height_mm;
    mir_output_get_physical_width_mm;
    mir_output_get_pixel_format;
    mir_output_get_position_x;
    mir_output_get_position_y;
    mir_output_get_power_mode;
    mir_output_get_preferred_mode;
    mir_output_get_scale_factor;
    mir_output_get_type;
    mir_output_is_enabled;
    mir_output_mode_get_height;
    mir_output_mode_get_refresh_rate;
<<<<<<< HEAD
    mir_output_mode_get_width;
=======
    mir_create_screencast_spec;
    mir_screencast_spec_set_width;
    mir_screencast_spec_set_height;
    mir_screencast_spec_set_pixel_format;
    mir_screencast_spec_set_capture_region;
    mir_screencast_spec_release;
    mir_screencast_create_sync;
    mir_screencast_is_valid;
    mir_screencast_get_error_message;
>>>>>>> d3d11ca1
  local:
    *;
} MIR_CLIENT_9v19;

MIR_CLIENT_unreleased {
  global:
    mir_connection_confirm_base_display_configuration;
    mir_connection_preview_base_display_configuration;
    mir_display_config_get_mutable_output;
    mir_output_disable;
    mir_output_enable;
    mir_output_set_current_mode;
    mir_output_set_orientation;
    mir_output_set_pixel_format;
    mir_output_set_position;
    mir_output_set_power_mode;
} MIR_CLIENT_0.21;

MIR_CLIENT_DETAIL_9 {
  global:
    extern "C++" { 
      mir::events::make_event*;
      mir::events::add_touch*;
      mir::input::android::Lexicon::translate*;
      mir::input::android::android_modifiers_from_mir*;
      mir::input::android::mir_modifiers_from_android*;
      mir::input::android::mir_keyboard_action_from_android*;
      mir::input::android::android_keyboard_action_from_mir*;
      mir::input::android::mir_pointer_buttons_from_android*;
      mir::input::android::android_pointer_buttons_from_mir*;
      mir::input::android::mir_tool_type_from_android*;
      mir::input::android::android_tool_type_from_mir*;
      mir::input::android::mir_pointer_action_from_masked_android*;
      mir::input::android::mir_touch_action_from_masked_android*;
      mir::input::android::android_source_id_is_pointer_device*;
      mir::input::android::extract_android_action_from*;
      mir::client::DefaultConnectionConfiguration::DefaultConnectionConfiguration*;
      mir::client::DefaultConnectionConfiguration::the_surface_map*;
      mir::client::DefaultConnectionConfiguration::the_rpc_channel*;
      mir::client::DefaultConnectionConfiguration::the_logger*;
      mir::client::DefaultConnectionConfiguration::the_input_platform*;
      mir::client::DefaultConnectionConfiguration::the_display_configuration*;
      mir::client::DefaultConnectionConfiguration::the_lifecycle_control*;
      mir::client::DefaultConnectionConfiguration::the_ping_handler*;
      mir::client::DefaultConnectionConfiguration::the_event_sink*;
      mir::client::DefaultConnectionConfiguration::the_event_handler_register*;
      mir::client::DefaultConnectionConfiguration::the_socket_file*;
      mir::client::DefaultConnectionConfiguration::the_rpc_report*;
      mir::client::DefaultConnectionConfiguration::the_input_receiver_report*;
      typeinfo?for?mir::client::DefaultConnectionConfiguration;
      vtable?for?mir::client::DefaultConnectionConfiguration;
      mir::operator???std::ostream???Mir*
    }; 
};

MIR_CLIENT_DETAIL_9v18 {
  global:
    extern "C++" { 
      mir::client::DefaultConnectionConfiguration::the_input_devices*;
      mir::events::set_modifier*;
      mir::events::set_cursor_position*;
      mir::events::set_button_state*;
    };
} MIR_CLIENT_DETAIL_9;

MIR_CLIENT_DETAIL_9v19 {
  global:
    extern "C++" { 
      mir::input::android::android_pointer_action_from_mir*;
      mir::events::serialize_event*;
      mir::events::deserialize_event*;
    };
} MIR_CLIENT_DETAIL_9v18;

MIR_CLIENT_DETAIL_0.21 {
  global:
    extern "C++" { 
      mir::client::DefaultConnectionConfiguration::the_buffer_factory*;
    };
} MIR_CLIENT_DETAIL_9v19;

MIR_CLIENT_DETAIL_private_buffer_semantics {
  global:
    mir_buffer_get_fence;
    mir_buffer_associate_fence;
    mir_buffer_wait_fence;
    mir_buffer_get_native_buffer;
    mir_buffer_get_graphics_region;
    mir_buffer_release;
    mir_connection_create_presentation_chain_sync;
    mir_presentation_chain_is_valid;
    mir_presentation_chain_get_error_message;
    mir_connection_create_presentation_chain;
    mir_presentation_chain_allocate_buffer;
    mir_presentation_chain_submit_buffer;
    mir_presentation_chain_release;
    mir_surface_spec_add_presentation_chain;
    mir_surface_spec_add_buffer_stream;
    mir_buffer_get_width;
    mir_buffer_get_height;
    mir_buffer_get_pixel_format;
    mir_buffer_get_buffer_usage;
  local:
    *;
} MIR_CLIENT_DETAIL_9v19;<|MERGE_RESOLUTION|>--- conflicted
+++ resolved
@@ -263,19 +263,7 @@
     mir_output_is_enabled;
     mir_output_mode_get_height;
     mir_output_mode_get_refresh_rate;
-<<<<<<< HEAD
     mir_output_mode_get_width;
-=======
-    mir_create_screencast_spec;
-    mir_screencast_spec_set_width;
-    mir_screencast_spec_set_height;
-    mir_screencast_spec_set_pixel_format;
-    mir_screencast_spec_set_capture_region;
-    mir_screencast_spec_release;
-    mir_screencast_create_sync;
-    mir_screencast_is_valid;
-    mir_screencast_get_error_message;
->>>>>>> d3d11ca1
   local:
     *;
 } MIR_CLIENT_9v19;
@@ -284,6 +272,7 @@
   global:
     mir_connection_confirm_base_display_configuration;
     mir_connection_preview_base_display_configuration;
+    mir_create_screencast_spec;
     mir_display_config_get_mutable_output;
     mir_output_disable;
     mir_output_enable;
@@ -292,6 +281,14 @@
     mir_output_set_pixel_format;
     mir_output_set_position;
     mir_output_set_power_mode;
+    mir_screencast_create_sync;
+    mir_screencast_get_error_message;
+    mir_screencast_is_valid;
+    mir_screencast_spec_release;
+    mir_screencast_spec_set_capture_region;
+    mir_screencast_spec_set_height;
+    mir_screencast_spec_set_pixel_format;
+    mir_screencast_spec_set_width;
 } MIR_CLIENT_0.21;
 
 MIR_CLIENT_DETAIL_9 {
