MIR_CLIENT_8 {
 global:
    mir_arrow_cursor_name;
    mir_busy_cursor_name;
    mir_caret_cursor_name;
    mir_closed_hand_cursor_name;
    mir_connect;
    mir_connection_api_impl;
    mir_connection_apply_display_config;
    mir_connection_create_display_config;
    mir_connection_create_prompt_session_sync;
    mir_connection_create_screencast_sync;
    mir_connection_create_spec_for_input_method;
    mir_connection_create_spec_for_modal_dialog;
    mir_connection_create_surface;
    mir_connection_create_surface_sync;
    mir_connection_drm_auth_magic;
    mir_connection_drm_set_gbm_device;
    mir_connection_get_available_surface_formats;
    mir_connection_get_display_info;
    mir_connection_get_egl_native_display;
    mir_connection_get_error_message;
    mir_connection_get_platform;
    mir_connection_is_valid;
    mir_connection_platform_operation;
    mir_connection_release;
    mir_connection_set_display_config_change_callback;
    mir_connection_set_lifecycle_event_callback;
    mir_connect_sync;
    mir_cursor_configuration_destroy;
    mir_cursor_configuration_from_name;
    mir_default_cursor_name;
    mir_diagonal_resize_bottom_to_top_cursor_name;
    mir_diagonal_resize_top_to_bottom_cursor_name;
    mir_disabled_cursor_name;
    mir_display_config_destroy;
    mir_horizontal_resize_cursor_name;
    mir_hsplit_resize_cursor_name;
    mir_omnidirectional_resize_cursor_name;
    mir_open_hand_cursor_name;
    mir_platform_message_create;
    mir_platform_message_get_data;
    mir_platform_message_get_fds;
    mir_platform_message_get_opcode;
    mir_platform_message_release;
    mir_platform_message_set_data;
    mir_platform_message_set_fds;
    mir_pointing_hand_cursor_name;
    mir_prompt_session_error_message;
    mir_prompt_session_is_valid;
    mir_prompt_session_new_fds_for_prompt_providers;
    mir_prompt_session_release_sync;
    mir_screencast_egl_native_window;
    mir_screencast_release_sync;
    mir_surface_configure_cursor;
    mir_surface_get_current_buffer;
    mir_surface_get_dpi;
    mir_surface_get_egl_native_window;
    mir_surface_get_error_message;
    mir_surface_get_focus;
    mir_surface_get_graphics_region;
    mir_surface_get_id;
    mir_surface_get_orientation;
    mir_surface_get_parameters;
    mir_surface_get_platform_type;
    mir_surface_get_state;
    mir_surface_get_swapinterval;
    mir_surface_get_type;
    mir_surface_get_visibility;
    mir_surface_is_valid;
    mir_surface_release;
    mir_surface_release_sync;
    mir_surface_set_event_handler;
    mir_surface_set_state;
    mir_surface_set_swapinterval;
    mir_surface_set_type;
    mir_surface_spec_release;
    mir_surface_swap_buffers;
    mir_surface_swap_buffers_sync;
    mir_vertical_resize_cursor_name;
    mir_vsplit_resize_cursor_name;
    mir_wait_for;
    mir_wait_for_one;
 local: *;
};
MIR_CLIENT_8.1 {
 global:
    mir_connection_create_spec_for_normal_surface;
    mir_surface_create;
    mir_surface_create_sync;
    mir_surface_spec_set_buffer_usage;
    mir_surface_spec_set_fullscreen_on_output;
    mir_surface_spec_set_height;
    mir_surface_spec_set_name;
    mir_surface_spec_set_pixel_format;
    mir_surface_spec_set_width;
} MIR_CLIENT_8;

MIR_CLIENT_8.2 {
 global:
    mir_surface_get_preferred_orientation;
    mir_surface_set_preferred_orientation;
    mir_surface_spec_set_preferred_orientation;
} MIR_CLIENT_8.1;

MIR_CLIENT_8.3 {  # New in Mir 0.11
 global:
    mir_connection_create_spec_for_dialog;
    mir_connection_create_spec_for_menu;
    mir_connection_create_spec_for_tooltip;
    mir_connection_platform_operation;
} MIR_CLIENT_8.2;

<<<<<<< HEAD
MIR_CLIENT_8.4 {  # New in Mir 0.13
 global:
    mir_surface_set_event_handler;
=======
MIR_CLIENT_8.4 {   # New in Mir 0.13
 global:
    mir_surface_set_title;
>>>>>>> c4f22a70
    mir_default_cursor_name;
    mir_disabled_cursor_name;
    mir_arrow_cursor_name;
    mir_busy_cursor_name;
    mir_caret_cursor_name;
    mir_pointing_hand_cursor_name;
    mir_open_hand_cursor_name;
    mir_closed_hand_cursor_name;
    mir_horizontal_resize_cursor_name;
    mir_vertical_resize_cursor_name;
    mir_diagonal_resize_bottom_to_top_cursor_name;
    mir_diagonal_resize_top_to_bottom_cursor_name;
    mir_omnidirectional_resize_cursor_name;
    mir_vsplit_resize_cursor_name;
    mir_hsplit_resize_cursor_name;
    mir_event_get_close_surface_event;
    mir_event_get_input_event;
    mir_event_get_keymap_event;
    mir_event_get_orientation_event;
    mir_event_get_prompt_session_event;
    mir_event_get_resize_event;
    mir_event_get_surface_event;
    mir_event_get_type;
    mir_event_ref;
    mir_event_unref;
    mir_input_event_get_device_id;
    mir_input_event_get_event_time;
    mir_input_event_get_keyboard_event;
    mir_input_event_get_pointer_event;
    mir_input_event_get_touch_event;
    mir_input_event_get_type;
    mir_keyboard_event_action;
    mir_keyboard_event_key_code;
    mir_keyboard_event_modifiers;
    mir_keyboard_event_scan_code;
    mir_keymap_event_get_rules;
    mir_orientation_event_get_direction;
    mir_pointer_event_action;
    mir_pointer_event_axis_value;
    mir_pointer_event_button_state;
    mir_pointer_event_modifiers;
    mir_prompt_session_event_get_state;
    mir_resize_event_get_height;
    mir_resize_event_get_width;
    mir_surface_event_get_attribute;
    mir_surface_event_get_attribute_value;
    mir_surface_set_swapinterval;
    mir_surface_swap_buffers;
    mir_surface_swap_buffers_sync;
    mir_touch_event_modifiers;
    mir_touch_event_action;
    mir_touch_event_axis_value;
    mir_touch_event_point_count;
    mir_touch_event_id;
    mir_touch_event_tooltype;
    mir_surface_get_buffer_stream;
    mir_buffer_stream_get_current_buffer;
    mir_buffer_stream_get_platform_type;
    mir_buffer_stream_swap_buffers_sync;
    mir_screencast_get_buffer_stream;
    mir_buffer_stream_get_egl_native_window;
    mir_buffer_stream_get_graphics_region;
    mir_connection_create_buffer_stream_sync;
    mir_cursor_configuration_from_buffer_stream;
    mir_buffer_stream_release;
    mir_buffer_stream_release_sync;
    mir_buffer_stream_is_valid;
} MIR_CLIENT_8.3;

MIR_CLIENT_DETAIL_8 {
  global:
    extern "C++" { 
      mir::events::make_event*;
      mir::events::add_touch*;
      mir::input::android::Lexicon::translate*;
    }; 
};<|MERGE_RESOLUTION|>--- conflicted
+++ resolved
@@ -103,7 +103,7 @@
     mir_surface_spec_set_preferred_orientation;
 } MIR_CLIENT_8.1;
 
-MIR_CLIENT_8.3 {  # New in Mir 0.11
+MIR_CLIENT_8.3 {   # New in Mir 0.11
  global:
     mir_connection_create_spec_for_dialog;
     mir_connection_create_spec_for_menu;
@@ -111,15 +111,10 @@
     mir_connection_platform_operation;
 } MIR_CLIENT_8.2;
 
-<<<<<<< HEAD
-MIR_CLIENT_8.4 {  # New in Mir 0.13
+MIR_CLIENT_8.4 {   # New in Mir 0.13
  global:
     mir_surface_set_event_handler;
-=======
-MIR_CLIENT_8.4 {   # New in Mir 0.13
- global:
     mir_surface_set_title;
->>>>>>> c4f22a70
     mir_default_cursor_name;
     mir_disabled_cursor_name;
     mir_arrow_cursor_name;
