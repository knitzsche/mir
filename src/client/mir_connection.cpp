/*
 * Copyright © 2012 Canonical Ltd.
 *
 * This program is free software: you can redistribute it and/or modify it
 * under the terms of the GNU Lesser General Public License version 3,
 * as published by the Free Software Foundation.
 *
 * This program is distributed in the hope that it will be useful,
 * but WITHOUT ANY WARRANTY; without even the implied warranty of
 * MERCHANTABILITY or FITNESS FOR A PARTICULAR PURPOSE.  See the
 * GNU Lesser General Public License for more details.
 *
 * You should have received a copy of the GNU Lesser General Public License
 * along with this program.  If not, see <http://www.gnu.org/licenses/>.
 *
 * Authored by: Thomas Guest <thomas.guest@canonical.com>
 */

#include "mir_connection.h"
#include "mir_surface.h"
#include "mir_prompt_session.h"
#include "mir_protobuf.pb.h"
#include "make_protobuf_object.h"
#include "mir_toolkit/mir_platform_message.h"
#include "mir/client_platform.h"
#include "mir/client_platform_factory.h"
#include "rpc/mir_basic_rpc_channel.h"
#include "mir/dispatch/dispatchable.h"
#include "mir/dispatch/threaded_dispatcher.h"
#include "connection_configuration.h"
#include "display_configuration.h"
#include "connection_surface_map.h"
#include "lifecycle_control.h"
#include "error_stream.h"
#include "buffer_stream.h"
#include "perf_report.h"
#include "logging/perf_report.h"
#include "lttng/perf_report.h"

#include "mir/events/event_builders.h"
#include "mir/logging/logger.h"

#include <algorithm>
#include <cstddef>
#include <unistd.h>
#include <signal.h>

#include <boost/exception/diagnostic_information.hpp>

namespace mcl = mir::client;
namespace md = mir::dispatch;
namespace mircv = mir::input::receiver;
namespace mev = mir::events;
namespace gp = google::protobuf;
namespace mf = mir::frontend;
namespace mp = mir::protobuf;
namespace ml = mir::logging;

namespace
{
<<<<<<< HEAD

=======
>>>>>>> fe710710
std::shared_ptr<mcl::PerfReport>
make_perf_report(std::shared_ptr<ml::Logger> const& logger)
{
    // TODO: It seems strange that this directly uses getenv
    const char* report_target = getenv("MIR_CLIENT_PERF_REPORT");
    if (report_target && !strncmp(report_target, "log", strlen(report_target)))
    {
        return std::make_shared<mcl::logging::PerfReport>(logger);
    }
    else if (report_target && !strncmp(report_target, "lttng", strlen(report_target)))
    {
        return std::make_shared<mcl::lttng::PerfReport>();
    }
    else
    {
        return std::make_shared<mcl::NullPerfReport>();
    }
}

size_t get_nbuffers_from_env()
{
    //TODO: (kdub) cannot set nbuffers == 2 in production until we have client-side
    //      timeout-based overallocation for timeout-based framedropping.
    const char* nbuffers_opt = getenv("MIR_CLIENT_NBUFFERS");
    if (nbuffers_opt && !strncmp(nbuffers_opt, "2", strlen(nbuffers_opt)))
        return 2u;
    return 3u;
}

struct OnScopeExit
{
    ~OnScopeExit() { f(); }
    std::function<void()> const f;
};
mir::protobuf::SurfaceParameters serialize_spec(MirSurfaceSpec const& spec)
{
    mp::SurfaceParameters message;

#define SERIALIZE_OPTION_IF_SET(option) \
    if (spec.option.is_set()) \
        message.set_##option(spec.option.value());

    SERIALIZE_OPTION_IF_SET(width);
    SERIALIZE_OPTION_IF_SET(height);
    SERIALIZE_OPTION_IF_SET(pixel_format);
    SERIALIZE_OPTION_IF_SET(buffer_usage);
    SERIALIZE_OPTION_IF_SET(surface_name);
    SERIALIZE_OPTION_IF_SET(output_id);
    SERIALIZE_OPTION_IF_SET(type);
    SERIALIZE_OPTION_IF_SET(state);
    SERIALIZE_OPTION_IF_SET(pref_orientation);
    SERIALIZE_OPTION_IF_SET(edge_attachment);
    SERIALIZE_OPTION_IF_SET(min_width);
    SERIALIZE_OPTION_IF_SET(min_height);
    SERIALIZE_OPTION_IF_SET(max_width);
    SERIALIZE_OPTION_IF_SET(max_height);
    SERIALIZE_OPTION_IF_SET(width_inc);
    SERIALIZE_OPTION_IF_SET(height_inc);
    // min_aspect is a special case (below)
    // max_aspect is a special case (below)

    if (spec.parent.is_set() && spec.parent.value() != nullptr)
        message.set_parent_id(spec.parent.value()->id());

    if (spec.parent_id)
    {
        auto id = message.mutable_parent_persistent_id();
        id->set_value(spec.parent_id->as_string());
    }

    if (spec.aux_rect.is_set())
    {
        message.mutable_aux_rect()->set_left(spec.aux_rect.value().left);
        message.mutable_aux_rect()->set_top(spec.aux_rect.value().top);
        message.mutable_aux_rect()->set_width(spec.aux_rect.value().width);
        message.mutable_aux_rect()->set_height(spec.aux_rect.value().height);
    }

    if (spec.min_aspect.is_set())
    {
        message.mutable_min_aspect()->set_width(spec.min_aspect.value().width);
        message.mutable_min_aspect()->set_height(spec.min_aspect.value().height);
    }

    if (spec.max_aspect.is_set())
    {
        message.mutable_max_aspect()->set_width(spec.max_aspect.value().width);
        message.mutable_max_aspect()->set_height(spec.max_aspect.value().height);
    }

    if (spec.input_shape.is_set())
    {
        for (auto const& rect : spec.input_shape.value())
        {
            auto const new_shape = message.add_input_shape();
            new_shape->set_left(rect.left);
            new_shape->set_top(rect.top);
            new_shape->set_width(rect.width);
            new_shape->set_height(rect.height);
        }
    }

    return message;
}

class MirDisplayConfigurationStore
{
public:
    MirDisplayConfigurationStore(MirDisplayConfiguration* config)
        : config{config}
    {
    }

    ~MirDisplayConfigurationStore()
    {
        mcl::delete_config_storage(config);
    }

    MirDisplayConfiguration* operator->() const { return config; }

private:
    MirDisplayConfigurationStore(MirDisplayConfigurationStore const&) = delete;
    MirDisplayConfigurationStore& operator=(MirDisplayConfigurationStore const&) = delete;

    MirDisplayConfiguration* const config;
};

void populate_protobuf_display_configuration(
    mp::DisplayConfiguration& protobuf_config,
    MirDisplayConfiguration const* config)
{
    for (auto i = 0u; i < config->num_outputs; i++)
    {
        auto const& output = config->outputs[i];
        auto protobuf_output = protobuf_config.add_display_output();
        protobuf_output->set_output_id(output.output_id);
        protobuf_output->set_used(output.used);
        protobuf_output->set_current_mode(output.current_mode);
        protobuf_output->set_current_format(output.current_format);
        protobuf_output->set_position_x(output.position_x);
        protobuf_output->set_position_y(output.position_y);
        protobuf_output->set_power_mode(output.power_mode);
        protobuf_output->set_orientation(output.orientation);
    }
}

std::mutex connection_guard;
MirConnection* valid_connections{nullptr};
}

MirConnection::Deregisterer::~Deregisterer()
{
    std::lock_guard<std::mutex> lock(connection_guard);

    for (auto current = &valid_connections; *current; current = &(*current)->next_valid)
    {
        if (self == *current)
        {
            *current = self->next_valid;
            break;
        }
    }
}

MirConnection::MirConnection(std::string const& error_message) :
    deregisterer{this},
    channel(),
    server(nullptr),
    debug(nullptr),
    error_message(error_message),
    nbuffers(get_nbuffers_from_env())
{
}

MirConnection::MirConnection(
    mir::client::ConnectionConfiguration& conf) :
        deregisterer{this},
        surface_map(conf.the_surface_map()),
        channel(conf.the_rpc_channel()),
        server(channel),
        debug(channel),
        logger(conf.the_logger()),
        void_response{mcl::make_protobuf_object<mir::protobuf::Void>()},
        connect_result{mcl::make_protobuf_object<mir::protobuf::Connection>()},
        connect_done{false},
        ignored{mcl::make_protobuf_object<mir::protobuf::Void>()},
        connect_parameters{mcl::make_protobuf_object<mir::protobuf::ConnectParameters>()},
        platform_operation_reply{mcl::make_protobuf_object<mir::protobuf::PlatformOperationMessage>()},
        display_configuration_response{mcl::make_protobuf_object<mir::protobuf::DisplayConfiguration>()},
        set_base_display_configuration_response{mcl::make_protobuf_object<mir::protobuf::Void>()},
        client_platform_factory(conf.the_client_platform_factory()),
        platform(client_platform_factory->create_client_platform(this)),
        input_platform(conf.the_input_platform()),
        display_configuration(conf.the_display_configuration()),
        lifecycle_control(conf.the_lifecycle_control()),
        ping_handler{conf.the_ping_handler()},
        event_handler_register(conf.the_event_handler_register()),
        pong_callback(google::protobuf::NewPermanentCallback(&google::protobuf::DoNothing)),
        eventloop{new md::ThreadedDispatcher{"RPC Thread", std::dynamic_pointer_cast<md::Dispatchable>(channel)}},
        nbuffers(get_nbuffers_from_env())
{
    connect_result->set_error("connect not called");
    {
        std::lock_guard<std::mutex> lock(connection_guard);
        next_valid = valid_connections;
        valid_connections = this;
    }
}

MirConnection::~MirConnection() noexcept
{
    // We don't die while if are pending callbacks (as they touch this).
    // But, if after 500ms we don't get a call, assume it won't happen.
    connect_wait_handle.wait_for_pending(std::chrono::milliseconds(500));

    surface_map.reset();

    std::lock_guard<decltype(mutex)> lock(mutex);
    if (connect_result && connect_result->has_platform())
    {
        auto const& platform = connect_result->platform();
        for (int i = 0, end = platform.fd_size(); i != end; ++i)
            close(platform.fd(i));
    }
}

MirWaitHandle* MirConnection::create_surface(
    MirSurfaceSpec const& spec,
    mir_surface_callback callback,
    void * context)
{
    auto response = std::make_shared<mp::Surface>();
    auto c = std::make_shared<MirConnection::SurfaceCreationRequest>(callback, context, spec);
    c->wh->expect_result();
    auto const message = serialize_spec(spec);
    {
        std::lock_guard<decltype(mutex)> lock(mutex);
        surface_requests.emplace_back(c);
    }

    try 
    {
        server.create_surface(&message, c->response.get(),
            gp::NewCallback(this, &MirConnection::surface_created, c.get()));
    }
    catch (std::exception const& ex)
    {
        std::unique_lock<decltype(mutex)> lock(mutex);
        auto request = std::find_if(surface_requests.begin(), surface_requests.end(),
            [&](std::shared_ptr<MirConnection::SurfaceCreationRequest> c2) { return c.get() == c2.get(); });
        if (request != surface_requests.end())
        {
            auto id = next_error_id(lock);
            auto surf = std::make_shared<MirSurface>(
                std::string{"Error creating surface: "} + boost::diagnostic_information(ex), this, id, (*request)->wh);
            surface_map->insert(id, surf);
            auto wh = (*request)->wh;
            surface_requests.erase(request);

            lock.unlock();
            callback(surf.get(), context);
            wh->result_received();
        }
    }
    return c->wh.get();
}

mf::SurfaceId MirConnection::next_error_id(std::unique_lock<std::mutex> const&)
{
    return mf::SurfaceId{surface_error_id--};
}

void MirConnection::surface_created(SurfaceCreationRequest* request)
{
    std::unique_lock<decltype(mutex)> lock(mutex);
    std::shared_ptr<MirSurface> surf {nullptr};
    std::shared_ptr<mcl::ClientBufferStream> stream {nullptr};
    //make sure this request actually was made.
    auto request_it = std::find_if(surface_requests.begin(), surface_requests.end(),
        [&request](std::shared_ptr<MirConnection::SurfaceCreationRequest> r){ return request == r.get(); });
    if (request_it == surface_requests.end())
        return;

    auto surface_proto = request->response; 
    auto callback = request->cb;
    auto context = request->context;
    auto const& spec = request->spec;

    try
    {
        stream = std::make_shared<mcl::BufferStream>(
            this, request->wh, server, mcl::BufferStreamMode::Producer, platform,
            surface_proto->buffer_stream(), make_perf_report(logger), std::string{},
            mir::geometry::Size{surface_proto->width(), surface_proto->height()}, nbuffers);
    }
    catch (std::exception const& error)
    {
        if (!surface_proto->has_error())
            surface_proto->set_error(error.what());
        // failed to create buffer_stream, so clean up FDs it doesn't own
        for (auto i = 0; i < surface_proto->fd_size(); i++)
            ::close(surface_proto->fd(i));
        if (surface_proto->has_buffer_stream() && surface_proto->buffer_stream().has_buffer())
            for (int i = 0; i < surface_proto->buffer_stream().buffer().fd_size(); i++)
                ::close(surface_proto->buffer_stream().buffer().fd(i));
    }

    if (surface_proto->has_error() || !surface_proto->has_id())
    {
        std::string reason;
        if (surface_proto->has_error())
            reason += surface_proto->error();
        if (surface_proto->has_error() && !surface_proto->has_id())
            reason += " and ";
        if (!surface_proto->has_id()) 
            reason +=  "Server assigned surface no id";
        auto id = next_error_id(lock);
        surf = std::make_shared<MirSurface>(reason, this, id, request->wh);
        surface_map->insert(id, surf);
    }
    else
    {
        surf = std::make_shared<MirSurface>(
            this, server, &debug, stream, input_platform, spec, *surface_proto, request->wh);

        surface_map->insert(mf::SurfaceId{surface_proto->id().value()}, surf);
        surface_map->insert(mf::BufferStreamId{surface_proto->id().value()}, stream);
    }

    callback(surf.get(), context);
    request->wh->result_received();

    surface_requests.erase(request_it);
}

char const * MirConnection::get_error_message()
{
    std::lock_guard<decltype(mutex)> lock(mutex);

    if (error_message.empty() && connect_result)
    {
        return connect_result->error().c_str();
    }

    return error_message.c_str();
}

void MirConnection::set_error_message(std::string const& error)
{
    error_message = error;
}


/* these structs exists to work around google protobuf being able to bind
 "only 0, 1, or 2 arguments in the NewCallback function */
struct MirConnection::SurfaceRelease
{
    MirSurface* surface;
    MirWaitHandle* handle;
    mir_surface_callback callback;
    void* context;
};

struct MirConnection::StreamRelease
{
    mcl::ClientBufferStream* stream;
    MirWaitHandle* handle;
    mir_buffer_stream_callback callback;
    void* context;
};

void MirConnection::released(StreamRelease data)
{
    if (data.callback)
        data.callback(reinterpret_cast<MirBufferStream*>(data.stream), data.context);
    data.handle->result_received();
    surface_map->erase(mf::BufferStreamId(data.stream->rpc_id()));
}

void MirConnection::released(SurfaceRelease data)
{
    // releasing this surface from surface_map means that it will no longer receive events
    // If it's still focused, send an unfocused event before we kill it entirely
    if (data.surface->attrib(mir_surface_attrib_focus) == mir_surface_focused)
    {
        auto unfocus = mev::make_event(mir::frontend::SurfaceId{data.surface->id()}, mir_surface_attrib_focus, mir_surface_unfocused);
        data.surface->handle_event(*unfocus);
    }
    data.callback(data.surface, data.context);
    data.handle->result_received();
    surface_map->erase(mf::BufferStreamId(data.surface->id()));
    surface_map->erase(mf::SurfaceId(data.surface->id()));
}

MirWaitHandle* MirConnection::release_surface(
        MirSurface *surface,
        mir_surface_callback callback,
        void * context)
{
    auto new_wait_handle = new MirWaitHandle;
    {
        std::lock_guard<decltype(release_wait_handle_guard)> rel_lock(release_wait_handle_guard);
        release_wait_handles.push_back(new_wait_handle);
    }

    if (strncmp(surface->get_error_message(), "", 1))
    {
        new_wait_handle->expect_result();
        new_wait_handle->result_received();
        callback(surface, context);
        auto id = surface->id();
        surface_map->erase(mf::SurfaceId(id));
        return new_wait_handle;    
    }

    SurfaceRelease surf_release{surface, new_wait_handle, callback, context};

    mp::SurfaceId message;
    message.set_value(surface->id());

    new_wait_handle->expect_result();
    server.release_surface(&message, void_response.get(),
                           gp::NewCallback(this, &MirConnection::released, surf_release));


    return new_wait_handle;
}

MirPromptSession* MirConnection::create_prompt_session()
{
    return new MirPromptSession(display_server(), event_handler_register);
}

void MirConnection::connected(mir_connected_callback callback, void * context)
{
    try
    {
        std::lock_guard<decltype(mutex)> lock(mutex);

        if (!connect_result->has_platform() || !connect_result->has_display_configuration())
            set_error_message("Failed to connect: not accepted by server");

        connect_done = true;

        /*
         * We need to create the client platform after the connection has been
         * established, to ensure that the client platform has access to all
         * needed data (e.g. platform package).
         */
        auto default_lifecycle_event_handler = [this](MirLifecycleState transition)
            {
                if (transition == mir_lifecycle_connection_lost && !disconnecting)
                {
                    /*
                     * We need to use kill() instead of raise() to ensure the signal
                     * is dispatched to the process even if it's blocked in the current
                     * thread.
                     */
                    kill(getpid(), SIGHUP);
                }
            };

        platform = client_platform_factory->create_client_platform(this);
        native_display = platform->create_egl_native_display();
        display_configuration->set_configuration(connect_result->display_configuration());
        lifecycle_control->set_callback(default_lifecycle_event_handler);
        ping_handler->set_callback([this](int32_t serial)
        {
            this->pong(serial);
        });
    }
    catch (std::exception const& e)
    {
        connect_result->set_error(std::string{"Failed to process connect response: "} +
                                 boost::diagnostic_information(e));
    }

    callback(this, context);
    connect_wait_handle.result_received();
}

MirWaitHandle* MirConnection::connect(
    const char* app_name,
    mir_connected_callback callback,
    void * context)
{
    {
        std::lock_guard<decltype(mutex)> lock(mutex);

        connect_parameters->set_application_name(app_name);
        connect_wait_handle.expect_result();
    }

    server.connect(
        connect_parameters.get(),
        connect_result.get(),
        google::protobuf::NewCallback(
            this, &MirConnection::connected, callback, context));
    return &connect_wait_handle;
}

void MirConnection::done_disconnect()
{
    /* todo: keeping all MirWaitHandles from a release surface until the end of the connection
       is a kludge until we have a better story about the lifetime of MirWaitHandles */
    {
        std::lock_guard<decltype(release_wait_handle_guard)> lock(release_wait_handle_guard);
        for (auto handle : release_wait_handles)
            delete handle;
    }
    surface_map.reset();

    // Ensure no racy lifecycle notifications can happen after disconnect completes
    lifecycle_control->set_callback([](MirLifecycleState){});
    disconnect_wait_handle.result_received();
}

MirWaitHandle* MirConnection::disconnect()
{
    {
        std::lock_guard<decltype(mutex)> lock(mutex);
        disconnecting = true;
    }
    disconnect_wait_handle.expect_result();
    server.disconnect(ignored.get(), ignored.get(),
                      google::protobuf::NewCallback(this, &MirConnection::done_disconnect));

    return &disconnect_wait_handle;
}

void MirConnection::done_platform_operation(
    mir_platform_operation_callback callback, void* context)
{
    auto reply = mir_platform_message_create(platform_operation_reply->opcode());

    set_error_message(platform_operation_reply->error());

    mir_platform_message_set_data(
        reply,
        platform_operation_reply->data().data(),
        platform_operation_reply->data().size());

    mir_platform_message_set_fds(
        reply,
        platform_operation_reply->fd().data(),
        platform_operation_reply->fd().size());

    callback(this, reply, context);

    platform_operation_wait_handle.result_received();
}

MirWaitHandle* MirConnection::platform_operation(
    MirPlatformMessage const* request,
    mir_platform_operation_callback callback, void* context)
{
    auto const client_response = platform->platform_operation(request);
    if (client_response)
    {
        set_error_message("");
        callback(this, client_response, context);
        return nullptr;
    }

    mp::PlatformOperationMessage protobuf_request;

    protobuf_request.set_opcode(mir_platform_message_get_opcode(request));
    auto const request_data = mir_platform_message_get_data(request);
    auto const request_fds = mir_platform_message_get_fds(request);

    protobuf_request.set_data(request_data.data, request_data.size);
    for (size_t i = 0; i != request_fds.num_fds; ++i)
        protobuf_request.add_fd(request_fds.fds[i]);

    platform_operation_wait_handle.expect_result();
    server.platform_operation(
        &protobuf_request,
        platform_operation_reply.get(),
        google::protobuf::NewCallback(this, &MirConnection::done_platform_operation,
                                      callback, context));

    return &platform_operation_wait_handle;
}


bool MirConnection::is_valid(MirConnection *connection)
{
    {
        std::unique_lock<std::mutex> lock(connection_guard);
        for (auto current = valid_connections; current; current = current->next_valid)
        {
            if (connection == current)
            {
                lock.unlock();
                std::lock_guard<decltype(connection->mutex)> lock(connection->mutex);
                return !connection->connect_result->has_error();
            }
        }
    }
    return false;
}

void MirConnection::populate(MirPlatformPackage& platform_package)
{
    platform->populate(platform_package);
}

void MirConnection::populate_server_package(MirPlatformPackage& platform_package)
{
    // connect_result is write-once: once it's valid, we don't need to lock
    // to use it.
    if (connect_done && !connect_result->has_error() && connect_result->has_platform())
    {
        auto const& platform = connect_result->platform();

        platform_package.data_items = platform.data_size();
        for (int i = 0; i != platform.data_size(); ++i)
            platform_package.data[i] = platform.data(i);

        platform_package.fd_items = platform.fd_size();
        for (int i = 0; i != platform.fd_size(); ++i)
            platform_package.fd[i] = platform.fd(i);
    }
    else
    {
        platform_package.data_items = 0;
        platform_package.fd_items = 0;
    }
}

MirDisplayConfiguration* MirConnection::create_copy_of_display_config()
{
    std::lock_guard<decltype(mutex)> lock(mutex);
    return display_configuration->copy_to_client();
}

void MirConnection::available_surface_formats(
    MirPixelFormat* formats,
    unsigned int formats_size,
    unsigned int& valid_formats)
{
    valid_formats = 0;

    std::lock_guard<decltype(mutex)> lock(mutex);
    if (!connect_result->has_error())
    {
        valid_formats = std::min(
            static_cast<unsigned int>(connect_result->surface_pixel_format_size()),
            formats_size);

        for (auto i = 0u; i < valid_formats; i++)
        {
            formats[i] = static_cast<MirPixelFormat>(connect_result->surface_pixel_format(i));
        }
    }
}

<<<<<<< HEAD
void MirConnection::stream_created(StreamCreationRequest* request)
{
    auto stream_it = std::find_if(stream_requests.begin(), stream_requests.end(),
        [&request] (std::shared_ptr<StreamCreationRequest> const& req)
        { return req.get() == request; });
    if (stream_it == stream_requests.end())
        return;

=======
void MirConnection::stream_created(StreamCreationRequest* request_raw)
{
    std::shared_ptr<StreamCreationRequest> request {nullptr};
    {
        std::lock_guard<decltype(mutex)> lock(mutex);
        auto stream_it = std::find_if(stream_requests.begin(), stream_requests.end(),
            [&request_raw] (std::shared_ptr<StreamCreationRequest> const& req)
            { return req.get() == request_raw; });
        if (stream_it == stream_requests.end())
            return;
        request = *stream_it;
        stream_requests.erase(stream_it);
    }
>>>>>>> fe710710
    auto& protobuf_bs = request->response;

    if (!protobuf_bs->has_id())
    {
        if (!protobuf_bs->has_error())
<<<<<<< HEAD
            protobuf_bs->set_error("Error processing buffer stream create response, no ID (disconnected?)");
=======
            protobuf_bs->set_error("no ID in response (disconnected?)");
>>>>>>> fe710710
    }

    if (protobuf_bs->has_error())
    {
        for (int i = 0; i < protobuf_bs->buffer().fd_size(); i++)
            ::close(protobuf_bs->buffer().fd(i));
        stream_error(
<<<<<<< HEAD
            std::string{"Error processing buffer stream creating response:"} + protobuf_bs->error(),
            *request->wh, request->callback, request->context);
=======
            std::string{"Error processing buffer stream response: "} + protobuf_bs->error(),
            request);
>>>>>>> fe710710
        return;
    }

    try
    {
        auto stream = std::make_shared<mcl::BufferStream>(
            this, request->wh, server, mcl::BufferStreamMode::Producer, platform,
<<<<<<< HEAD
            *protobuf_bs, make_perf_report(logger), std::string{},
            mir::geometry::Size{request->parameters.width(), request->parameters.height()}, nbuffers);
=======
            *protobuf_bs, make_perf_report(logger), std::string{}, mir::geometry::Size{0,0}, nbuffers);
>>>>>>> fe710710
        surface_map->insert(mf::BufferStreamId(protobuf_bs->id().value()), stream);

        if (request->callback)
            request->callback(reinterpret_cast<MirBufferStream*>(dynamic_cast<mcl::ClientBufferStream*>(stream.get())), request->context);
        request->wh->result_received();
    }
    catch (std::exception const& error)
    {
        for (int i = 0; i < protobuf_bs->buffer().fd_size(); i++)
            ::close(protobuf_bs->buffer().fd(i));

        stream_error(
            std::string{"Error processing buffer stream creating response:"} + boost::diagnostic_information(error),
<<<<<<< HEAD
            *request->wh, request->callback, request->context);
=======
            request);
>>>>>>> fe710710
    }
}

MirWaitHandle* MirConnection::create_client_buffer_stream(
    int width, int height,
    MirPixelFormat format,
    MirBufferUsage buffer_usage,
    mir_buffer_stream_callback callback,
    void *context)
{
    mp::BufferStreamParameters params;
    params.set_width(width);
    params.set_height(height);
    params.set_pixel_format(format);
    params.set_buffer_usage(buffer_usage);

    auto request = std::make_shared<StreamCreationRequest>(callback, context, params);
    request->wh->expect_result();
<<<<<<< HEAD
    stream_requests.push_back(request);
=======

    {
        std::lock_guard<decltype(mutex)> lock(mutex);
        stream_requests.push_back(request);
    }
>>>>>>> fe710710

    try
    {
        server.create_buffer_stream(&params, request->response.get(),
            gp::NewCallback(this, &MirConnection::stream_created, request.get()));
<<<<<<< HEAD
    }
    catch (std::exception const& ex)
    {
        stream_error(std::string{"Error requesting BufferStream from server"},
            *request->wh, callback, context);
    }
    return request->wh.get();
}

void MirConnection::stream_error(
    std::string const& error_msg,
    MirWaitHandle& pending_handle, mir_buffer_stream_callback pending_callback, void *pending_context)
{
    std::lock_guard<decltype(mutex)> lock(mutex);
    mf::BufferStreamId id(next_error_id(lock).as_value());
    auto stream = std::make_shared<mcl::ErrorStream>(error_msg, this, id);
    surface_map->insert(id, stream); 

    pending_handle.result_received();
    if (pending_callback)
        pending_callback(reinterpret_cast<MirBufferStream*>(dynamic_cast<mcl::ClientBufferStream*>(stream.get())), pending_context);
=======
    } catch (std::exception& e)
    {
        //if this throws, our socket code will run the closure, which will make an error object.
        //its nicer to return an stream with a error message, so just ignore the exception.
    }

    return request->wh.get();
}

void MirConnection::stream_error(std::string const& error_msg, std::shared_ptr<StreamCreationRequest> const& request)
{
    std::unique_lock<decltype(mutex)> lock(mutex);
    mf::BufferStreamId id(next_error_id(lock).as_value());
    auto stream = std::make_shared<mcl::ErrorStream>(error_msg, this, id, request->wh);
    surface_map->insert(id, stream); 

    if (request->callback)
    {
        request->callback(reinterpret_cast<MirBufferStream*>(dynamic_cast<mcl::ClientBufferStream*>(stream.get())), request->context);
    }
    request->wh->result_received();
>>>>>>> fe710710
}

std::shared_ptr<mir::client::ClientBufferStream> MirConnection::make_consumer_stream(
   mp::BufferStream const& protobuf_bs, std::string const& surface_name, mir::geometry::Size size)
{
    return std::make_shared<mcl::BufferStream>(
        this, nullptr, server, mcl::BufferStreamMode::Consumer, platform,
        protobuf_bs, make_perf_report(logger), surface_name, size, nbuffers);
}

EGLNativeDisplayType MirConnection::egl_native_display()
{
    std::lock_guard<decltype(mutex)> lock(mutex);

    return *native_display;
}

MirPixelFormat MirConnection::egl_pixel_format(EGLDisplay disp, EGLConfig conf) const
{
    std::lock_guard<decltype(mutex)> lock(mutex);
    return platform->get_egl_pixel_format(disp, conf);
}

void MirConnection::register_lifecycle_event_callback(mir_lifecycle_event_callback callback, void* context)
{
    lifecycle_control->set_callback(std::bind(callback, this, std::placeholders::_1, context));
}

void MirConnection::register_ping_event_callback(mir_ping_event_callback callback, void* context)
{
    ping_handler->set_callback(std::bind(callback, this, std::placeholders::_1, context));
}

void MirConnection::pong(int32_t serial)
{
    mp::PingEvent pong;
    pong.set_serial(serial);
    server.pong(&pong, void_response.get(), pong_callback.get());
}

void MirConnection::register_display_change_callback(mir_display_config_callback callback, void* context)
{
    display_configuration->set_display_change_handler(std::bind(callback, this, context));
}

bool MirConnection::validate_user_display_config(MirDisplayConfiguration const* config)
{
    MirDisplayConfigurationStore orig_config{display_configuration->copy_to_client()};

    if ((!config) || (config->num_outputs == 0) || (config->outputs == NULL) ||
        (config->num_outputs > orig_config->num_outputs))
    {
        return false;
    }

    for(auto i = 0u; i < config->num_outputs; i++)
    {
        auto const& output = config->outputs[i];
        auto const& orig_output = orig_config->outputs[i];

        if (output.output_id != orig_output.output_id)
            return false;

        if (output.connected && output.current_mode >= orig_output.num_modes)
            return false;
    }

    return true;
}

void MirConnection::done_display_configure()
{
    std::lock_guard<decltype(mutex)> lock(mutex);

    set_error_message(display_configuration_response->error());

    if (!display_configuration_response->has_error())
        display_configuration->set_configuration(*display_configuration_response);

    return configure_display_wait_handle.result_received();
}

MirWaitHandle* MirConnection::configure_display(MirDisplayConfiguration* config)
{
    if (!validate_user_display_config(config))
    {
        return NULL;
    }

    mp::DisplayConfiguration request;
    populate_protobuf_display_configuration(request, config);

    configure_display_wait_handle.expect_result();
    server.configure_display(&request, display_configuration_response.get(),
        google::protobuf::NewCallback(this, &MirConnection::done_display_configure));

    return &configure_display_wait_handle;
}

MirWaitHandle* MirConnection::set_base_display_configuration(MirDisplayConfiguration const* config)
{
    if (!validate_user_display_config(config))
    {
        return NULL;
    }

    mp::DisplayConfiguration request;
    populate_protobuf_display_configuration(request, config);

    set_base_display_configuration_wait_handle.expect_result();
    server.set_base_display_configuration(&request, set_base_display_configuration_response.get(),
        google::protobuf::NewCallback(this, &MirConnection::done_set_base_display_configuration));

    return &set_base_display_configuration_wait_handle;
}

void MirConnection::done_set_base_display_configuration()
{
    std::lock_guard<decltype(mutex)> lock(mutex);

    set_error_message(set_base_display_configuration_response->error());

    return set_base_display_configuration_wait_handle.result_received();
}

mir::client::rpc::DisplayServer& MirConnection::display_server()
{
    return server;
}

std::shared_ptr<mir::logging::Logger> const& MirConnection::the_logger() const
{
    return logger;
}

MirWaitHandle* MirConnection::release_buffer_stream(
    mir::client::ClientBufferStream* stream,
    mir_buffer_stream_callback callback,
    void *context)
{
    auto new_wait_handle = new MirWaitHandle;

    StreamRelease stream_release{stream, new_wait_handle, callback, context};

    mp::BufferStreamId buffer_stream_id;
    buffer_stream_id.set_value(stream->rpc_id().as_value());

    {
        std::lock_guard<decltype(release_wait_handle_guard)> rel_lock(release_wait_handle_guard);
        release_wait_handles.push_back(new_wait_handle);
    }

    new_wait_handle->expect_result();
    server.release_buffer_stream(
        &buffer_stream_id, void_response.get(),
        google::protobuf::NewCallback(this, &MirConnection::released, stream_release));
    return new_wait_handle;
}

void MirConnection::release_consumer_stream(mir::client::ClientBufferStream* stream)
{
    surface_map->erase(stream->rpc_id());
}<|MERGE_RESOLUTION|>--- conflicted
+++ resolved
@@ -58,10 +58,6 @@
 
 namespace
 {
-<<<<<<< HEAD
-
-=======
->>>>>>> fe710710
 std::shared_ptr<mcl::PerfReport>
 make_perf_report(std::shared_ptr<ml::Logger> const& logger)
 {
@@ -319,10 +315,12 @@
                 std::string{"Error creating surface: "} + boost::diagnostic_information(ex), this, id, (*request)->wh);
             surface_map->insert(id, surf);
             auto wh = (*request)->wh;
+            auto c = (*request)->cb;
+            auto co = (*request)->context;
             surface_requests.erase(request);
 
             lock.unlock();
-            callback(surf.get(), context);
+            c(surf.get(), co); 
             wh->result_received();
         }
     }
@@ -719,18 +717,14 @@
     }
 }
 
-<<<<<<< HEAD
-void MirConnection::stream_created(StreamCreationRequest* request)
+void MirConnection::stream_created(StreamCreationRequest* request_raw)
 {
     auto stream_it = std::find_if(stream_requests.begin(), stream_requests.end(),
-        [&request] (std::shared_ptr<StreamCreationRequest> const& req)
-        { return req.get() == request; });
+        [&request_raw] (std::shared_ptr<StreamCreationRequest> const& req)
+        { return req.get() == request_raw; });
     if (stream_it == stream_requests.end())
         return;
 
-=======
-void MirConnection::stream_created(StreamCreationRequest* request_raw)
-{
     std::shared_ptr<StreamCreationRequest> request {nullptr};
     {
         std::lock_guard<decltype(mutex)> lock(mutex);
@@ -742,17 +736,12 @@
         request = *stream_it;
         stream_requests.erase(stream_it);
     }
->>>>>>> fe710710
     auto& protobuf_bs = request->response;
 
     if (!protobuf_bs->has_id())
     {
         if (!protobuf_bs->has_error())
-<<<<<<< HEAD
-            protobuf_bs->set_error("Error processing buffer stream create response, no ID (disconnected?)");
-=======
             protobuf_bs->set_error("no ID in response (disconnected?)");
->>>>>>> fe710710
     }
 
     if (protobuf_bs->has_error())
@@ -760,13 +749,8 @@
         for (int i = 0; i < protobuf_bs->buffer().fd_size(); i++)
             ::close(protobuf_bs->buffer().fd(i));
         stream_error(
-<<<<<<< HEAD
-            std::string{"Error processing buffer stream creating response:"} + protobuf_bs->error(),
-            *request->wh, request->callback, request->context);
-=======
             std::string{"Error processing buffer stream response: "} + protobuf_bs->error(),
             request);
->>>>>>> fe710710
         return;
     }
 
@@ -774,12 +758,8 @@
     {
         auto stream = std::make_shared<mcl::BufferStream>(
             this, request->wh, server, mcl::BufferStreamMode::Producer, platform,
-<<<<<<< HEAD
             *protobuf_bs, make_perf_report(logger), std::string{},
             mir::geometry::Size{request->parameters.width(), request->parameters.height()}, nbuffers);
-=======
-            *protobuf_bs, make_perf_report(logger), std::string{}, mir::geometry::Size{0,0}, nbuffers);
->>>>>>> fe710710
         surface_map->insert(mf::BufferStreamId(protobuf_bs->id().value()), stream);
 
         if (request->callback)
@@ -793,11 +773,7 @@
 
         stream_error(
             std::string{"Error processing buffer stream creating response:"} + boost::diagnostic_information(error),
-<<<<<<< HEAD
-            *request->wh, request->callback, request->context);
-=======
             request);
->>>>>>> fe710710
     }
 }
 
@@ -816,43 +792,16 @@
 
     auto request = std::make_shared<StreamCreationRequest>(callback, context, params);
     request->wh->expect_result();
-<<<<<<< HEAD
-    stream_requests.push_back(request);
-=======
 
     {
         std::lock_guard<decltype(mutex)> lock(mutex);
         stream_requests.push_back(request);
     }
->>>>>>> fe710710
 
     try
     {
         server.create_buffer_stream(&params, request->response.get(),
             gp::NewCallback(this, &MirConnection::stream_created, request.get()));
-<<<<<<< HEAD
-    }
-    catch (std::exception const& ex)
-    {
-        stream_error(std::string{"Error requesting BufferStream from server"},
-            *request->wh, callback, context);
-    }
-    return request->wh.get();
-}
-
-void MirConnection::stream_error(
-    std::string const& error_msg,
-    MirWaitHandle& pending_handle, mir_buffer_stream_callback pending_callback, void *pending_context)
-{
-    std::lock_guard<decltype(mutex)> lock(mutex);
-    mf::BufferStreamId id(next_error_id(lock).as_value());
-    auto stream = std::make_shared<mcl::ErrorStream>(error_msg, this, id);
-    surface_map->insert(id, stream); 
-
-    pending_handle.result_received();
-    if (pending_callback)
-        pending_callback(reinterpret_cast<MirBufferStream*>(dynamic_cast<mcl::ClientBufferStream*>(stream.get())), pending_context);
-=======
     } catch (std::exception& e)
     {
         //if this throws, our socket code will run the closure, which will make an error object.
@@ -874,7 +823,6 @@
         request->callback(reinterpret_cast<MirBufferStream*>(dynamic_cast<mcl::ClientBufferStream*>(stream.get())), request->context);
     }
     request->wh->result_received();
->>>>>>> fe710710
 }
 
 std::shared_ptr<mir::client::ClientBufferStream> MirConnection::make_consumer_stream(
