--- conflicted
+++ resolved
@@ -186,7 +186,6 @@
         });
 }
 
-<<<<<<< HEAD
 std::shared_ptr<mir::SharedLibraryProberReport> mir::client::DefaultConnectionConfiguration::the_shared_library_prober_report()
 {
     return shared_library_prober_report(
@@ -194,7 +193,6 @@
         {
             auto val_raw = getenv("MIR_CLIENT_SHARED_LIBRARY_PROBER_REPORT");
             std::string const val{val_raw ? val_raw : off_opt_val};
-
             if (val == log_opt_val)
                 return std::make_shared<mir::logging::SharedLibraryProberReport>(the_logger());
             else if (val == lttng_opt_val)
@@ -202,7 +200,8 @@
             else
                 return std::make_shared<mir::logging::NullSharedLibraryProberReport>();
         });
-=======
+}
+
 std::shared_ptr<mir::SharedLibrary> mcl::DefaultConnectionConfiguration::the_platform_library()
 {
     if (!platform_library)
@@ -211,7 +210,5 @@
         std::string const libname{val_raw ? val_raw : default_platform_lib};
         platform_library = std::make_shared<mir::SharedLibrary>(libname);
     }
-
     return platform_library;
->>>>>>> d9432e2a
 }