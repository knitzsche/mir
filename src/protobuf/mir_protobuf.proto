--- conflicted
+++ resolved
@@ -444,10 +444,6 @@
   START_DRAG_AND_DROP = 1;
   MAKE_ACTIVE = 2;
   USER_MOVE = 3;
-<<<<<<< HEAD
-  USER_RESIZE = 4;
-=======
->>>>>>> 90a44d4f
 }
 
 message RequestWithAuthority {
