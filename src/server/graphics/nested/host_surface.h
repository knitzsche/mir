--- conflicted
+++ resolved
@@ -30,11 +30,7 @@
 {
 namespace nested
 {
-<<<<<<< HEAD
-class SurfaceSpec;
-=======
 class HostSurfaceSpec;
->>>>>>> 0b42fd50
 class HostSurface
 {
 public:
@@ -43,11 +39,7 @@
     virtual EGLNativeWindowType egl_native_window() = 0;
     virtual void set_event_handler(mir_surface_event_callback cb,
                                    void* context) = 0;
-<<<<<<< HEAD
-    virtual void apply_spec(SurfaceSpec&) = 0;
-=======
     virtual void apply_spec(HostSurfaceSpec&) = 0;
->>>>>>> 0b42fd50
 protected:
     HostSurface() = default;
     HostSurface(HostSurface const&) = delete;
