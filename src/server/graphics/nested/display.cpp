--- conflicted
+++ resolved
@@ -304,16 +304,9 @@
                 display_buffer = std::make_shared<mgn::detail::DisplaySyncGroup>(
                     std::make_shared<mgn::detail::DisplayBuffer>(
                         egl_display,
-<<<<<<< HEAD
-                        host_surface,
-                        extents,
-                        best_output.current_format,
+                        best_output,
                         connection,
                         passthrough_option));
-=======
-                        best_output,
-                        connection));
->>>>>>> f8cc95ca
             }
         });
 
