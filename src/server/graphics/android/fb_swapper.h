--- conflicted
+++ resolved
@@ -34,27 +34,6 @@
 class FBSwapper // (todo: for composition bypass, inherit from mc::BufferSwapper)
 {
 public:
-<<<<<<< HEAD
-    explicit FBSwapper(std::initializer_list<std::shared_ptr<compositor::Buffer>> buffer_list);
-    explicit FBSwapper(std::vector<std::shared_ptr<compositor::Buffer>> buffer_list);
-
-    std::shared_ptr<compositor::Buffer> client_acquire();
-    void client_release(std::shared_ptr<compositor::Buffer> const& queued_buffer);
-    std::shared_ptr<compositor::Buffer> compositor_acquire();
-    void compositor_release(std::shared_ptr<compositor::Buffer> const& released_buffer);
-    void force_requests_to_complete();
-
-private:
-    template<class T>
-    void initialize_queues(T);
-
-    void composition_bypass_unsupported();
-
-    std::mutex queue_lock;
-    std::condition_variable cv;
-
-    std::queue<std::shared_ptr<compositor::Buffer>> queue;
-=======
     virtual ~FBSwapper() = default;
 
     virtual std::shared_ptr<AndroidBuffer> compositor_acquire() = 0;
@@ -63,7 +42,6 @@
     FBSwapper() = default;
     FBSwapper(FBSwapper const&) = delete;
     FBSwapper& operator=(FBSwapper const&) = delete;
->>>>>>> e9ae35d8
 };
 
 }
