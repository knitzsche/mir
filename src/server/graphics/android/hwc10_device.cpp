/*
 * Copyright © 2013 Canonical Ltd.
 *
 * This program is free software: you can redistribute it and/or modify it
 * under the terms of the GNU General Public License version 3,
 * as published by the Free Software Foundation.
 *
 * This program is distributed in the hope that it will be useful,
 * but WITHOUT ANY WARRANTY; without even the implied warranty of
 * MERCHANTABILITY or FITNESS FOR A PARTICULAR PURPOSE.  See the
 * GNU General Public License for more details.
 *
 * You should have received a copy of the GNU General Public License
 * along with this program.  If not, see <http://www.gnu.org/licenses/>.
 *
 * Authored by:
 *   Kevin DuBois <kevin.dubois@canonical.com>
 */

#include "hwc10_device.h"
#include "hwc_vsync_coordinator.h"
#include "framebuffer_bundle.h"
#include "android_format_conversion-inl.h"
#include "mir/graphics/buffer.h"
#include "mir/graphics/android/native_buffer.h"

#include <boost/throw_exception.hpp>
#include <stdexcept>

namespace mg = mir::graphics;
namespace mga = mir::graphics::android;
namespace geom = mir::geometry;

mga::HWC10Device::HWC10Device(std::shared_ptr<hwc_composer_device_1> const& hwc_device,
                              std::shared_ptr<framebuffer_device_t> const& fb_device,
                              std::shared_ptr<HWCVsyncCoordinator> const& coordinator)
    : HWCCommonDevice(hwc_device, coordinator),
      fb_device(fb_device),
      layer_list({mga::CompositionLayer{HWC_SKIP_LAYER}})
{
}

void mga::HWC10Device::prepare_composition()
{
    auto display_list = layer_list.native_list();
    if (hwc_device->prepare(hwc_device.get(), 1, &display_list) != 0)
    {
        BOOST_THROW_EXCEPTION(std::runtime_error("error during hwc prepare()"));
    }
}

void mga::HWC10Device::gpu_render(EGLDisplay dpy, EGLSurface sur)
{
    auto display_list = layer_list.native_list();
    display_list->dpy = dpy;
    display_list->sur = sur;
<<<<<<< HEAD
    //with hwc 1.0 only, set() goes and calls eglSwapBuffers
    if (hwc_device->set(hwc_device.get(), 1, &display_list) != 0)
=======

    auto rc = hwc_device->prepare(hwc_device.get(), 1, &display_list);
    if (rc != 0)
    {
        BOOST_THROW_EXCEPTION(std::runtime_error("error during hwc prepare()"));
    }

    //set() may affect EGL state by calling eglSwapBuffers.
    //HWC 1.0 is the only version of HWC that can do this.
    rc = hwc_device->set(hwc_device.get(), 1, &display_list);
    if (rc != 0)
>>>>>>> bc4cd170
    {
        BOOST_THROW_EXCEPTION(std::runtime_error("error during hwc set()"));
    }
}

void mga::HWC10Device::post(mg::Buffer const& buffer)
{
    auto lg = lock_unblanked();

    auto native_buffer = buffer.native_buffer_handle();
    native_buffer->wait_for_content();
    if (fb_device->post(fb_device.get(), native_buffer->handle()) != 0)
    {
        BOOST_THROW_EXCEPTION(std::runtime_error("error posting with fb device"));
    }

    coordinator->wait_for_vsync();
}<|MERGE_RESOLUTION|>--- conflicted
+++ resolved
@@ -54,22 +54,10 @@
     auto display_list = layer_list.native_list();
     display_list->dpy = dpy;
     display_list->sur = sur;
-<<<<<<< HEAD
-    //with hwc 1.0 only, set() goes and calls eglSwapBuffers
-    if (hwc_device->set(hwc_device.get(), 1, &display_list) != 0)
-=======
-
-    auto rc = hwc_device->prepare(hwc_device.get(), 1, &display_list);
-    if (rc != 0)
-    {
-        BOOST_THROW_EXCEPTION(std::runtime_error("error during hwc prepare()"));
-    }
 
     //set() may affect EGL state by calling eglSwapBuffers.
     //HWC 1.0 is the only version of HWC that can do this.
-    rc = hwc_device->set(hwc_device.get(), 1, &display_list);
-    if (rc != 0)
->>>>>>> bc4cd170
+    if (hwc_device->set(hwc_device.get(), 1, &display_list) != 0)
     {
         BOOST_THROW_EXCEPTION(std::runtime_error("error during hwc set()"));
     }
