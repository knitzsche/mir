/*
 * Copyright © 2013-2015 Canonical Ltd.
 *
 * This program is free software: you can redistribute it and/or modify it
 * under the terms of the GNU General Public License version 3,
 * as published by the Free Software Foundation.
 *
 * This program is distributed in the hope that it will be useful,
 * but WITHOUT ANY WARRANTY; without even the implied warranty of
 * MERCHANTABILITY or FITNESS FOR A PARTICULAR PURPOSE.  See the
 * GNU General Public License for more details.
 *
 * You should have received a copy of the GNU General Public License
 * along with this program.  If not, see <http://www.gnu.org/licenses/>.
 *
 * Authored by: Alan Griffiths <alan@octopull.co.uk>
 */

#include "mir/default_server_configuration.h"
#include "null_host_lifecycle_event_listener.h"


#include "default_placement_strategy.h"
<<<<<<< HEAD
#include "default_window_manager.h"
=======
#include "canonical_window_manager.h"
>>>>>>> 0bb03419
#include "mir/input/composite_event_filter.h"
#include "mir/shell/abstract_shell.h"
#include "frontend_shell.h"
#include "graphics_display_layout.h"

namespace ms = mir::scene;
namespace msh = mir::shell;
namespace mf = mir::frontend;


auto mir::DefaultServerConfiguration::the_shell() -> std::shared_ptr<msh::Shell>
{
    return shell([this]
        {
<<<<<<< HEAD
            auto const result = wrap_shell(std::make_shared<msh::AbstractShell>(
                the_input_targeter(),
                the_surface_coordinator(),
                the_session_coordinator(),
                the_prompt_session_manager(),
                the_window_manager_builder()));

=======
            auto const builder = [this](msh::FocusController* focus_controller)
                { return std::make_shared<msh::CanonicalWindowManager>(focus_controller, the_shell_display_layout()); };

            auto const result = wrap_shell(std::make_shared<msh::AbstractShell>(
                the_input_targeter(),
                the_surface_coordinator(),
                the_session_coordinator(),
                the_prompt_session_manager(),
                builder));

>>>>>>> 0bb03419
            the_composite_event_filter()->prepend(result);

            return result;
        });
}

auto mir::DefaultServerConfiguration::the_window_manager_builder() -> shell::WindowManagerBuilder
{
    return [this](msh::FocusController* focus_controller)
        { return std::make_shared<msh::DefaultWindowManager>(
            focus_controller,
            the_placement_strategy(),
            the_session_coordinator(),
            the_surface_configurator()); };
}

auto mir::DefaultServerConfiguration::wrap_shell(std::shared_ptr<msh::Shell> const& wrapped) -> std::shared_ptr<msh::Shell>
{
    return wrapped;
}

std::shared_ptr<mf::Shell>
mir::DefaultServerConfiguration::the_frontend_shell()
{
    return frontend_shell([this]
        {
            return std::make_shared<msh::detail::FrontendShell>(the_shell());
        });
}

std::shared_ptr<msh::FocusController>
mir::DefaultServerConfiguration::the_focus_controller()
{
    return the_shell();
}

std::shared_ptr<ms::PlacementStrategy>
mir::DefaultServerConfiguration::the_placement_strategy()
{
    return placement_strategy(
        [this]
        {
            return std::make_shared<msh::DefaultPlacementStrategy>(
                the_shell_display_layout());
        });
}

std::shared_ptr<msh::DisplayLayout>
mir::DefaultServerConfiguration::the_shell_display_layout()
{
    return shell_display_layout(
        [this]()
        {
            return std::make_shared<msh::GraphicsDisplayLayout>(the_display());
        });
}

std::shared_ptr<msh::HostLifecycleEventListener>
mir::DefaultServerConfiguration::the_host_lifecycle_event_listener()
{
    return host_lifecycle_event_listener(
        []()
        {
            return std::make_shared<msh::NullHostLifecycleEventListener>();
        });
}<|MERGE_RESOLUTION|>--- conflicted
+++ resolved
@@ -21,11 +21,7 @@
 
 
 #include "default_placement_strategy.h"
-<<<<<<< HEAD
-#include "default_window_manager.h"
-=======
 #include "canonical_window_manager.h"
->>>>>>> 0bb03419
 #include "mir/input/composite_event_filter.h"
 #include "mir/shell/abstract_shell.h"
 #include "frontend_shell.h"
@@ -40,7 +36,6 @@
 {
     return shell([this]
         {
-<<<<<<< HEAD
             auto const result = wrap_shell(std::make_shared<msh::AbstractShell>(
                 the_input_targeter(),
                 the_surface_coordinator(),
@@ -48,18 +43,6 @@
                 the_prompt_session_manager(),
                 the_window_manager_builder()));
 
-=======
-            auto const builder = [this](msh::FocusController* focus_controller)
-                { return std::make_shared<msh::CanonicalWindowManager>(focus_controller, the_shell_display_layout()); };
-
-            auto const result = wrap_shell(std::make_shared<msh::AbstractShell>(
-                the_input_targeter(),
-                the_surface_coordinator(),
-                the_session_coordinator(),
-                the_prompt_session_manager(),
-                builder));
-
->>>>>>> 0bb03419
             the_composite_event_filter()->prepend(result);
 
             return result;
@@ -69,11 +52,9 @@
 auto mir::DefaultServerConfiguration::the_window_manager_builder() -> shell::WindowManagerBuilder
 {
     return [this](msh::FocusController* focus_controller)
-        { return std::make_shared<msh::DefaultWindowManager>(
+        { return std::make_shared<msh::CanonicalWindowManager>(
             focus_controller,
-            the_placement_strategy(),
-            the_session_coordinator(),
-            the_surface_configurator()); };
+            the_shell_display_layout()); };
 }
 
 auto mir::DefaultServerConfiguration::wrap_shell(std::shared_ptr<msh::Shell> const& wrapped) -> std::shared_ptr<msh::Shell>
