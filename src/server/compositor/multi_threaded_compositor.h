--- conflicted
+++ resolved
@@ -42,9 +42,6 @@
 class Scene;
 class CompositorReport;
 
-<<<<<<< HEAD
-class MultiThreadedCompositor : public Compositor, public Zoomable
-=======
 enum class CompositorState
 {
     started,
@@ -53,8 +50,7 @@
     stopping
 };
 
-class MultiThreadedCompositor : public Compositor
->>>>>>> 6823e5f4
+class MultiThreadedCompositor : public Compositor, public Zoomable
 {
 public:
     MultiThreadedCompositor(std::shared_ptr<graphics::Display> const& display,
@@ -83,15 +79,9 @@
     std::vector<std::unique_ptr<CompositingFunctor>> thread_functors;
     std::vector<std::thread> threads;
 
-<<<<<<< HEAD
     std::shared_ptr<graphics::Cursor> const vcursor;
-
-    std::mutex started_guard;
-    bool started;
-=======
     std::mutex state_guard;
     CompositorState state;
->>>>>>> 6823e5f4
     bool compose_on_start;
 
     void schedule_compositing();
