--- conflicted
+++ resolved
@@ -63,11 +63,7 @@
     void force_requests_to_complete() override;
     int buffers_ready_for_compositor(void const* user_id) const override;
     void drop_old_buffers() override;
-<<<<<<< HEAD
-=======
-    void drop_client_requests() override;
     bool has_submitted_buffer() const override;
->>>>>>> 4f02987c
 
 protected:
     BufferStreamSurfaces(const BufferStreamSurfaces&) = delete;
