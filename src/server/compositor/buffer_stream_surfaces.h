/*
 * Copyright © 2012 Canonical Ltd.
 *
 * This program is free software: you can redistribute it and/or modify it
 * under the terms of the GNU General Public License version 3,
 * as published by the Free Software Foundation.
 *
 * This program is distributed in the hope that it will be useful,
 * but WITHOUT ANY WARRANTY; without even the implied warranty of
 * MERCHANTABILITY or FITNESS FOR A PARTICULAR PURPOSE.  See the
 * GNU General Public License for more details.
 *
 * You should have received a copy of the GNU General Public License
 * along with this program.  If not, see <http://www.gnu.org/licenses/>.
 *
 * Authored by:
 * Kevin DuBois <kevin.dubois@canonical.com>
 */

#ifndef MIR_COMPOSITOR_BUFFER_STREAM_SCENE_H_
#define MIR_COMPOSITOR_BUFFER_STREAM_SCENE_H_

#include "mir/compositor/buffer_stream.h"

#include <mutex>

namespace mir
{
namespace compositor
{

class BufferIDUniqueGenerator;
class BufferBundle;
class BackBufferStrategy;

class BufferStreamSurfaces : public BufferStream
{
public:
    BufferStreamSurfaces(std::shared_ptr<BufferBundle> const& swapper);
    ~BufferStreamSurfaces();

    void swap_client_buffers(graphics::Buffer* old_buffer, std::function<void(graphics::Buffer* new_buffer)> complete) override;

    std::shared_ptr<graphics::Buffer>
        lock_compositor_buffer(unsigned long frameno) override;
    std::shared_ptr<graphics::Buffer> lock_snapshot_buffer() override;

    MirPixelFormat get_stream_pixel_format() override;
    geometry::Size stream_size() override;
    void resize(geometry::Size const& size) override;
    void allow_framedropping(bool) override;
    void force_requests_to_complete() override;
<<<<<<< HEAD
    int composable_buffers() const override;
=======
    int buffers_ready_for_compositor() const override;
>>>>>>> 8bee43d6

protected:
    BufferStreamSurfaces(const BufferStreamSurfaces&) = delete;
    BufferStreamSurfaces& operator=(const BufferStreamSurfaces&) = delete;

private:
    std::shared_ptr<BufferBundle> const buffer_bundle;
};

}
}

#endif /* MIR_COMPOSITOR_BUFFER_STREAM_SCENE_H_ */<|MERGE_RESOLUTION|>--- conflicted
+++ resolved
@@ -50,11 +50,7 @@
     void resize(geometry::Size const& size) override;
     void allow_framedropping(bool) override;
     void force_requests_to_complete() override;
-<<<<<<< HEAD
-    int composable_buffers() const override;
-=======
     int buffers_ready_for_compositor() const override;
->>>>>>> 8bee43d6
 
 protected:
     BufferStreamSurfaces(const BufferStreamSurfaces&) = delete;
