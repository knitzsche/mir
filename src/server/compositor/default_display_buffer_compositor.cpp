--- conflicted
+++ resolved
@@ -85,14 +85,10 @@
 
     bool bypassed = false;
     bool uncomposited_buffers{false};
-    bool should_bypass = bypass_env && viewport == display_buffer.view_area();
     auto renderable_list = scene->generate_renderable_list();
 
-<<<<<<< HEAD
-    if (should_bypass && display_buffer.can_bypass())
-=======
-    if (display_buffer.can_bypass())
->>>>>>> c06e1243
+    if (viewport == display_buffer.view_area() &&
+        display_buffer.can_bypass())
     {
         mc::BypassMatch bypass_match(viewport);
 
