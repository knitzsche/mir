/*
 * Copyright © 2012 Canonical Ltd.
 *
 * This program is free software: you can redistribute it and/or modify it
 * under the terms of the GNU General Public License version 3,
 * as published by the Free Software Foundation.
 *
 * This program is distributed in the hope that it will be useful,
 * but WITHOUT ANY WARRANTY; without even the implied warranty of
 * MERCHANTABILITY or FITNESS FOR A PARTICULAR PURPOSE.  See the
 * GNU General Public License for more details.
 *
 * You should have received a copy of the GNU General Public License
 * along with this program.  If not, see <http://www.gnu.org/licenses/>.
 *
 * Authored by: Alan Griffiths <alan@octopull.co.uk>
 *              Daniel van Vugt <daniel.van.vugt@canonical.com>
 */

#include "default_display_buffer_compositor.h"

#include "mir/compositor/scene.h"
#include "mir/compositor/renderer.h"
#include "mir/graphics/renderable.h"
#include "mir/graphics/display_buffer.h"
#include "mir/graphics/buffer.h"
#include "mir/compositor/buffer_stream.h"
#include "bypass.h"
#include "occlusion.h"
#include <mutex>
#include <cstdlib>
#include <algorithm>

namespace mc = mir::compositor;
namespace mg = mir::graphics;

<<<<<<< HEAD
//TODO remove VisibilityFilter once we don't need filters/operators for rendering
namespace
{
struct VisibilityFilter : public mc::FilterForScene
{
public:
    VisibilityFilter(
        mg::RenderableList const& renderable_list)
        : list(renderable_list)
    {
    }

    bool operator()(mg::Renderable const& r)
    {
        auto matcher = [&r](std::shared_ptr<mg::Renderable> const& renderable)
        {
            return (renderable.get() == &r);
        };
        auto found = (std::find_if(list.begin(), list.end(), matcher) != list.end());
        printf("FOUND %i\n", found);
        return found;
    }

private:
    mg::RenderableList const& list;
};
}

=======
>>>>>>> fa58a17d
mc::DefaultDisplayBufferCompositor::DefaultDisplayBufferCompositor(
    mg::DisplayBuffer& display_buffer,
    std::shared_ptr<mc::Scene> const& scene,
    std::shared_ptr<mc::Renderer> const& renderer,
    std::shared_ptr<mc::CompositorReport> const& report)
    : display_buffer(display_buffer),
      scene{scene},
      renderer{renderer},
      report{report},
      last_pass_rendered_anything{false}
{
}

bool mc::DefaultDisplayBufferCompositor::composite()
{
    report->began_frame(this);

    static bool const bypass_env{[]
    {
        auto const env = getenv("MIR_BYPASS");
        return !env || env[0] != '0';
    }()};
    bool bypassed = false;
    bool uncomposited_buffers{false};

    auto const& view_area = display_buffer.view_area();
    auto renderable_list = scene->generate_renderable_list();

    if (bypass_env && display_buffer.can_bypass())
    {
        mc::BypassMatch bypass_match(view_area);
        auto bypass_it = std::find_if(renderable_list.rbegin(), renderable_list.rend(), bypass_match);
        if (bypass_it != renderable_list.rend())
        {
            /*
             * Notice the user_id we pass to buffer() here has to be
             * different to the one used in the Renderer. This is in case
             * the below if() fails we want to complete the frame using the
             * same buffer (different user_id required).
             */
            auto bypass_buf = (*bypass_it)->buffer(this);
            if (bypass_buf->can_bypass())
            {
                uncomposited_buffers = (*bypass_it)->buffers_ready_for_compositor() > 1;

                display_buffer.post_update(bypass_buf);
                bypassed = true;
                renderer->suspend();
            }
        }
    }

    if (!bypassed)
    {
<<<<<<< HEAD
        printf("composit....\n");
=======
        //preserves buffers backing GL textures until after post_update
        std::vector<std::shared_ptr<mg::Buffer>> saved_resources;

>>>>>>> fa58a17d
        display_buffer.make_current();

        mc::filter_occlusions_from(renderable_list, view_area);

        renderer->set_rotation(display_buffer.orientation());
        renderer->begin();

        for(auto const& renderable : renderable_list)
        {
            uncomposited_buffers |= (renderable->buffers_ready_for_compositor() > 1);

<<<<<<< HEAD
        renderer->set_rotation(display_buffer.orientation());
        renderer->begin();
        printf("okey hokey\n");
        mc::RenderingOperator applicator(*renderer);
        VisibilityFilter selector(renderable_list);
        scene->for_each_if(selector, applicator);
=======
            //'renderer.get()' serves as an ID to distinguish itself from other compositors
            auto buffer = renderable->buffer(renderer.get());
            renderer->render(*renderable, *buffer);
            saved_resources.push_back(buffer);
        }

>>>>>>> fa58a17d
        renderer->end();

        display_buffer.post_update();

        // This is a frig to avoid lp:1286190
        if (last_pass_rendered_anything && renderable_list.empty())
            uncomposited_buffers = true;

        last_pass_rendered_anything = !renderable_list.empty();
        // End of frig
    }

    report->finished_frame(bypassed, this);
    return uncomposited_buffers;
}<|MERGE_RESOLUTION|>--- conflicted
+++ resolved
@@ -34,37 +34,6 @@
 namespace mc = mir::compositor;
 namespace mg = mir::graphics;
 
-<<<<<<< HEAD
-//TODO remove VisibilityFilter once we don't need filters/operators for rendering
-namespace
-{
-struct VisibilityFilter : public mc::FilterForScene
-{
-public:
-    VisibilityFilter(
-        mg::RenderableList const& renderable_list)
-        : list(renderable_list)
-    {
-    }
-
-    bool operator()(mg::Renderable const& r)
-    {
-        auto matcher = [&r](std::shared_ptr<mg::Renderable> const& renderable)
-        {
-            return (renderable.get() == &r);
-        };
-        auto found = (std::find_if(list.begin(), list.end(), matcher) != list.end());
-        printf("FOUND %i\n", found);
-        return found;
-    }
-
-private:
-    mg::RenderableList const& list;
-};
-}
-
-=======
->>>>>>> fa58a17d
 mc::DefaultDisplayBufferCompositor::DefaultDisplayBufferCompositor(
     mg::DisplayBuffer& display_buffer,
     std::shared_ptr<mc::Scene> const& scene,
@@ -119,13 +88,9 @@
 
     if (!bypassed)
     {
-<<<<<<< HEAD
-        printf("composit....\n");
-=======
         //preserves buffers backing GL textures until after post_update
         std::vector<std::shared_ptr<mg::Buffer>> saved_resources;
 
->>>>>>> fa58a17d
         display_buffer.make_current();
 
         mc::filter_occlusions_from(renderable_list, view_area);
@@ -137,21 +102,12 @@
         {
             uncomposited_buffers |= (renderable->buffers_ready_for_compositor() > 1);
 
-<<<<<<< HEAD
-        renderer->set_rotation(display_buffer.orientation());
-        renderer->begin();
-        printf("okey hokey\n");
-        mc::RenderingOperator applicator(*renderer);
-        VisibilityFilter selector(renderable_list);
-        scene->for_each_if(selector, applicator);
-=======
             //'renderer.get()' serves as an ID to distinguish itself from other compositors
             auto buffer = renderable->buffer(renderer.get());
             renderer->render(*renderable, *buffer);
             saved_resources.push_back(buffer);
         }
 
->>>>>>> fa58a17d
         renderer->end();
 
         display_buffer.post_update();
