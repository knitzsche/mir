--- conflicted
+++ resolved
@@ -73,10 +73,6 @@
         [this]()
         {
             return std::make_shared<ms::SurfaceAllocator>(
-<<<<<<< HEAD
-                the_buffer_stream_factory(),
-=======
->>>>>>> a2af758d
                 the_input_channel_factory(),
                 the_input_sender(),
                 the_default_cursor_image(),
