/*
 * Copyright © 2012 Canonical Ltd.
 *
 * This program is free software: you can redistribute it and/or modify it
 * under the terms of the GNU General Public License version 3,
 * as published by the Free Software Foundation.
 *
 * This program is distributed in the hope that it will be useful,
 * but WITHOUT ANY WARRANTY; without even the implied warranty of
 * MERCHANTABILITY or FITNESS FOR A PARTICULAR PURPOSE.  See the
 * GNU General Public License for more details.
 *
 * You should have received a copy of the GNU General Public License
 * along with this program.  If not, see <http://www.gnu.org/licenses/>.
 *
 * Authored by: Thomas Voss <thomas.voss@canonical.com>
 */

#ifndef MIR_SCENE_BASIC_SURFACE_H_
#define MIR_SCENE_BASIC_SURFACE_H_

#include "mir_toolkit/common.h"
#include "mir/geometry/rectangle.h"
#include "mir/graphics/buffer_properties.h"

#include <glm/glm.hpp>
#include <vector>
#include <memory>
#include <string>

namespace mir
{
namespace compositor
{
class CompositingCriteria;
struct BufferIPCPackage;
class BufferStream;
}
namespace graphics
{
class Buffer;
}
namespace input
{
class InputChannel;
class Surface;
}
namespace scene
{
class SurfaceState;
class SceneReport;

class BasicSurface
{
public:
    BasicSurface(std::shared_ptr<SurfaceState> const& surface_state,
        std::shared_ptr<compositor::BufferStream> const& buffer_stream,
        std::shared_ptr<input::InputChannel> const& input_channel,
        std::shared_ptr<SceneReport> const& report);

    virtual ~BasicSurface();

    virtual std::string const& name() const;
    virtual void move_to(geometry::Point const& top_left);
    virtual void set_rotation(float degrees, glm::vec3 const& axis);
    virtual void set_alpha(float alpha);
    virtual void set_hidden(bool is_hidden);

    virtual geometry::Point top_left() const;
    virtual geometry::Size size() const;

<<<<<<< HEAD
    virtual geometry::PixelFormat pixel_format() const;
=======
    virtual MirPixelFormat pixel_format() const = 0;
>>>>>>> 178eb996

    virtual std::shared_ptr<graphics::Buffer> snapshot_buffer() const;
    virtual void swap_buffers(std::shared_ptr<graphics::Buffer>&);
    virtual void force_requests_to_complete();

    virtual bool supports_input() const;
    virtual int client_input_fd() const;
    virtual void allow_framedropping(bool);
    virtual std::shared_ptr<input::InputChannel> input_channel() const;

    virtual void set_input_region(std::vector<geometry::Rectangle> const& input_rectangles);

    virtual std::shared_ptr<compositor::CompositingCriteria> compositing_criteria();

    virtual std::shared_ptr<compositor::BufferStream> buffer_stream() const;

    virtual std::shared_ptr<input::Surface> input_surface() const;
    virtual void resize(geometry::Size const& size);

private:
    BasicSurface(BasicSurface const&) = delete;
    BasicSurface& operator=(BasicSurface const&) = delete;

    std::shared_ptr<SurfaceState> surface_state;
    std::shared_ptr<compositor::BufferStream> surface_buffer_stream;
    std::shared_ptr<input::InputChannel> const server_input_channel;
    std::shared_ptr<SceneReport> const report;
};

}
}

#endif // MIR_SCENE_BASIC_SURFACE_H_<|MERGE_RESOLUTION|>--- conflicted
+++ resolved
@@ -69,11 +69,7 @@
     virtual geometry::Point top_left() const;
     virtual geometry::Size size() const;
 
-<<<<<<< HEAD
-    virtual geometry::PixelFormat pixel_format() const;
-=======
-    virtual MirPixelFormat pixel_format() const = 0;
->>>>>>> 178eb996
+    virtual MirPixelFormat pixel_format() const;
 
     virtual std::shared_ptr<graphics::Buffer> snapshot_buffer() const;
     virtual void swap_buffers(std::shared_ptr<graphics::Buffer>&);
