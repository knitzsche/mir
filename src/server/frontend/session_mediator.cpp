--- conflicted
+++ resolved
@@ -262,11 +262,7 @@
 
     auto stream = surface->primary_buffer_stream();
     auto stream_id = mf::BufferStreamId(surf_id.as_value());
-<<<<<<< HEAD
-    advance_buffer(stream_id, *surface, buffer_stream_tracker.last_buffer(stream_id),
-=======
     advance_buffer(stream_id, *stream, buffer_stream_tracker.last_buffer(stream_id),
->>>>>>> cf54f336
         [this, surf_id, response, done, session]
         (graphics::Buffer* client_buffer, graphics::BufferIpcMsgType msg_type)
         {
@@ -299,11 +295,7 @@
     auto stream = surface->primary_buffer_stream();
     auto stream_id = mf::BufferStreamId{surf_id.as_value()};
 
-<<<<<<< HEAD
-    advance_buffer(stream_id, *surface, buffer_stream_tracker.last_buffer(stream_id),
-=======
     advance_buffer(stream_id, *stream, buffer_stream_tracker.last_buffer(stream_id),
->>>>>>> cf54f336
         [this, response, done]
         (graphics::Buffer* client_buffer, graphics::BufferIpcMsgType msg_type)
         {
@@ -351,19 +343,11 @@
 
     if (session.get() == nullptr)
         BOOST_THROW_EXCEPTION(std::logic_error("Invalid application session"));
-<<<<<<< HEAD
 
     report->session_release_surface_called(session->name());
 
     auto const id = SurfaceId(request->value());
 
-=======
-
-    report->session_release_surface_called(session->name());
-
-    auto const id = SurfaceId(request->value());
-
->>>>>>> cf54f336
     shell->destroy_surface(session, id);
     buffer_stream_tracker.remove_buffer_stream(BufferStreamId(request->value()));
 
@@ -378,21 +362,12 @@
     google::protobuf::Closure* done)
 {
     auto session = weak_session.lock();
-<<<<<<< HEAD
 
     if (session.get() == nullptr)
         BOOST_THROW_EXCEPTION(std::logic_error("Invalid application session"));
 
     report->session_disconnect_called(session->name());
 
-=======
-
-    if (session.get() == nullptr)
-        BOOST_THROW_EXCEPTION(std::logic_error("Invalid application session"));
-
-    report->session_disconnect_called(session->name());
-
->>>>>>> cf54f336
     shell->close_session(session);
     weak_session.reset();
 
