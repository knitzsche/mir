--- conflicted
+++ resolved
@@ -32,12 +32,8 @@
 namespace mg = mir::graphics;
 namespace msh = mir::shell;
 
-<<<<<<< HEAD
-=======
 namespace
 {
-char const* const no_server_socket_opt        = "no-file";
-
 class DefaultIpcFactory : public mf::ProtobufIpcFactory
 {
 public:
@@ -102,7 +98,6 @@
 };
 }
 
->>>>>>> c4e82cac
 std::shared_ptr<mf::SessionCreator>
 mir::DefaultServerConfiguration::the_session_creator()
 {
