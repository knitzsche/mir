/*
 * Copyright © 2012-2014 Canonical Ltd.
 *
 * This program is free software: you can redistribute it and/or modify it
 * under the terms of the GNU General Public License version 3,
 * as published by the Free Software Foundation.
 *
 * This program is distributed in the hope that it will be useful,
 * but WITHOUT ANY WARRANTY; without even the implied warranty of
 * MERCHANTABILITY or FITNESS FOR A PARTICULAR PURPOSE.  See the
 * GNU General Public License for more details.
 *
 * You should have received a copy of the GNU General Public License
 * along with this program.  If not, see <http://www.gnu.org/licenses/>.
 *
 * Authored by: Alan Griffiths <alan@octopull.co.uk>
 */

#include "mir/default_server_configuration.h"
#include "mir/frontend/protobuf_connection_creator.h"
#include "mir/frontend/session_credentials.h"
#include "mir/frontend/session_authorizer.h"

#include "resource_cache.h"
#include "protobuf_ipc_factory.h"
#include "published_socket_connector.h"
#include "session_mediator.h"
#include "unauthorized_display_changer.h"
#include "unauthorized_screencast.h"

#include "mir/options/configuration.h"
#include "mir/options/option.h"
#include "mir/graphics/graphic_buffer_allocator.h"

namespace mf = mir::frontend;
namespace mg = mir::graphics;
namespace msh = mir::shell;

namespace
{
class DefaultIpcFactory : public mf::ProtobufIpcFactory
{
public:
    explicit DefaultIpcFactory(
        std::shared_ptr<mf::Shell> const& shell,
        std::shared_ptr<mf::SessionMediatorReport> const& sm_report,
        std::shared_ptr<mg::Platform> const& graphics_platform,
        std::shared_ptr<mf::DisplayChanger> const& display_changer,
        std::shared_ptr<mg::GraphicBufferAllocator> const& buffer_allocator,
        std::shared_ptr<mf::Screencast> const& screencast,
        std::shared_ptr<mf::SessionAuthorizer> const& session_authorizer) :
        shell(shell),
        sm_report(sm_report),
        cache(std::make_shared<mf::ResourceCache>()),
        graphics_platform(graphics_platform),
        display_changer(display_changer),
        buffer_allocator(buffer_allocator),
        screencast(screencast),
        session_authorizer(session_authorizer)
    {
    }

private:
    std::shared_ptr<mf::Shell> const shell;
    std::shared_ptr<mf::SessionMediatorReport> const sm_report;
    std::shared_ptr<mf::ResourceCache> const cache;
    std::shared_ptr<mg::Platform> const graphics_platform;
    std::shared_ptr<mf::DisplayChanger> const display_changer;
    std::shared_ptr<mg::GraphicBufferAllocator> const buffer_allocator;
    std::shared_ptr<mf::Screencast> const screencast;
    std::shared_ptr<mf::SessionAuthorizer> const session_authorizer;

<<<<<<< HEAD
    virtual std::shared_ptr<mf::detail::DisplayServer> make_ipc_server(
=======
    std::shared_ptr<mir::protobuf::DisplayServer> make_ipc_server(
>>>>>>> 6134fe7a
        mf::SessionCredentials const& creds,
        std::shared_ptr<mf::EventSink> const& sink,
        mf::ConnectionContext const& connection_context) override
    {
        std::shared_ptr<mf::DisplayChanger> changer;
        std::shared_ptr<mf::Screencast> effective_screencast;

        if (session_authorizer->configure_display_is_allowed(creds))
        {
            changer = display_changer;
        }
        else
        {
            changer = std::make_shared<mf::UnauthorizedDisplayChanger>(display_changer);
        }

        if (session_authorizer->screencast_is_allowed(creds))
        {
            effective_screencast = screencast;
        }
        else
        {
            effective_screencast = std::make_shared<mf::UnauthorizedScreencast>();
        }

        return std::make_shared<mf::SessionMediator>(
            creds.pid(),
            shell,
            graphics_platform,
            changer,
            buffer_allocator->supported_pixel_formats(),
            sm_report,
            sink,
            resource_cache(),
            effective_screencast,
            connection_context);
    }

    virtual std::shared_ptr<mf::ResourceCache> resource_cache()
    {
        return cache;
    }
};
}

std::shared_ptr<mf::ConnectionCreator>
mir::DefaultServerConfiguration::the_connection_creator()
{
    return connection_creator([this]
        {
            return std::make_shared<mf::ProtobufConnectionCreator>(
                the_ipc_factory(the_frontend_shell(), the_buffer_allocator()),
                the_session_authorizer(),
                the_message_processor_report());
        });
}

std::shared_ptr<mf::Connector>
mir::DefaultServerConfiguration::the_connector()
{
    return connector(
        [&,this]() -> std::shared_ptr<mf::Connector>
        {
            auto const threads = the_options()->get<int>(options::frontend_threads_opt);

            if (the_options()->is_set(options::no_server_socket_opt))
            {
                return std::make_shared<mf::BasicConnector>(
                    the_connection_creator(),
                    threads,
                    the_connector_report());
            }
            else
            {
                return std::make_shared<mf::PublishedSocketConnector>(
                    the_socket_file(),
                    the_connection_creator(),
                    threads,
                    the_connector_report());
            }
        });
}

std::shared_ptr<mir::frontend::ProtobufIpcFactory>
mir::DefaultServerConfiguration::the_ipc_factory(
    std::shared_ptr<mf::Shell> const& shell,
    std::shared_ptr<mg::GraphicBufferAllocator> const& allocator)
{
    return ipc_factory(
        [&]()
        {
            return std::make_shared<DefaultIpcFactory>(
                shell,
                the_session_mediator_report(),
                the_graphics_platform(),
                the_frontend_display_changer(),
                allocator,
                the_screencast(),
                the_session_authorizer());
        });
}<|MERGE_RESOLUTION|>--- conflicted
+++ resolved
@@ -70,11 +70,7 @@
     std::shared_ptr<mf::Screencast> const screencast;
     std::shared_ptr<mf::SessionAuthorizer> const session_authorizer;
 
-<<<<<<< HEAD
-    virtual std::shared_ptr<mf::detail::DisplayServer> make_ipc_server(
-=======
-    std::shared_ptr<mir::protobuf::DisplayServer> make_ipc_server(
->>>>>>> 6134fe7a
+    std::shared_ptr<mf::detail::DisplayServer> make_ipc_server(
         mf::SessionCredentials const& creds,
         std::shared_ptr<mf::EventSink> const& sink,
         mf::ConnectionContext const& connection_context) override
