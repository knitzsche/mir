--- conflicted
+++ resolved
@@ -116,12 +116,8 @@
         message->cmsg_len = CMSG_LEN(fds_bytes);
         message->cmsg_level = SOL_SOCKET;
         message->cmsg_type = SCM_RIGHTS;
-<<<<<<< HEAD
 
         int* const data = reinterpret_cast<int*>(CMSG_DATA(message));
-=======
-        int *data = reinterpret_cast<int*>(CMSG_DATA(message));
->>>>>>> 9847c0cb
         int i = 0;
         for (auto fd : fds)
             data[i++] = fd;
