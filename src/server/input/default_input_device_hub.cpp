--- conflicted
+++ resolved
@@ -50,18 +50,13 @@
     std::shared_ptr<CursorListener> const& cursor_listener,
     std::shared_ptr<InputRegion> const& input_region,
     std::shared_ptr<mir::cookie::CookieFactory> const& cookie_factory)
-<<<<<<< HEAD
-    : input_dispatcher(input_dispatcher), input_dispatchable{input_multiplexer}, observer_queue(observer_queue),
-      device_queue(std::make_shared<dispatch::ActionQueue>()), touch_visualizer(touch_visualizer),
-      cursor_listener(cursor_listener), input_region(input_region), cookie_factory(cookie_factory),
-=======
     : input_dispatcher(input_dispatcher),
       input_dispatchable{input_multiplexer},
       observer_queue(observer_queue),
+      device_queue(std::make_shared<dispatch::ActionQueue>()),
       input_region(input_region),
       cookie_factory(cookie_factory),
       seat(touch_visualizer, cursor_listener),
->>>>>>> 865ab2fa
       device_id_generator{0}
 {
     input_dispatchable->add_watch(device_queue);
