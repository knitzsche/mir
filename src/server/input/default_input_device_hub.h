/*
 * Copyright © 2015 Canonical Ltd.
 *
 * This program is free software: you can redistribute it and/or modify it
 * under the terms of the GNU General Public License version 3,
 * as published by the Free Software Foundation.
 *
 * This program is distributed in the hope that it will be useful,
 * but WITHOUT ANY WARRANTY; without even the implied warranty of
 * MERCHANTABILITY or FITNESS FOR A PARTICULAR PURPOSE.  See the
 * GNU General Public License for more details.
 *
 * You should have received a copy of the GNU General Public License
 * along with this program.  If not, see <http://www.gnu.org/licenses/>.
 *
 * Authored by: Andreas Pokorny <andreas.pokorny@canonical.com>
 */

#ifndef MIR_INPUT_DEFAULT_INPUT_DEVICE_HUB_H_
#define MIR_INPUT_DEFAULT_INPUT_DEVICE_HUB_H_

#include "default_event_builder.h"

#include "mir/input/input_device_registry.h"
#include "mir/input/input_sink.h"
#include "mir/input/seat.h"
#include "mir/input/input_device_hub.h"
#include "mir/input/input_device_info.h"

#include "mir_toolkit/event.h"

#include <linux/input.h>
#include <vector>
#include <memory>

namespace mir
{
class ServerActionQueue;
namespace cookie
{
class Authority;
}
namespace dispatch
{
class Dispatchable;
class MultiplexingDispatchable;
class ActionQueue;
}
namespace input
{
class InputSink;
class InputDeviceObserver;
class DefaultDevice;
class Seat;

class DefaultInputDeviceHub : public InputDeviceRegistry, public InputDeviceHub
{
public:
    DefaultInputDeviceHub(std::shared_ptr<Seat> const& seat,
                          std::shared_ptr<dispatch::MultiplexingDispatchable> const& input_multiplexer,
                          std::shared_ptr<ServerActionQueue> const& observer_queue,
<<<<<<< HEAD
                          std::shared_ptr<cookie::CookieFactory> const& cookie_factory);
=======
                          std::shared_ptr<cookie::Authority> const& cookie_authority);
>>>>>>> 2532feba

    // InputDeviceRegistry - calls from mi::Platform
    void add_device(std::shared_ptr<InputDevice> const& device) override;
    void remove_device(std::shared_ptr<InputDevice> const& device) override;

    // InputDeviceHub - calls from server components / shell
    void add_observer(std::shared_ptr<InputDeviceObserver> const&) override;
    void remove_observer(std::weak_ptr<InputDeviceObserver> const&) override;

private:
    void update_spots();
    void add_device_handle(std::shared_ptr<DefaultDevice> const& handle);
    void remove_device_handle(MirInputDeviceId id);
    MirInputDeviceId create_new_device_id();
    std::shared_ptr<Seat> const seat;
    std::shared_ptr<dispatch::MultiplexingDispatchable> const input_dispatchable;
    std::shared_ptr<ServerActionQueue> const observer_queue;
    std::shared_ptr<dispatch::ActionQueue> const device_queue;
<<<<<<< HEAD
    std::shared_ptr<cookie::CookieFactory> const cookie_factory;
=======
    std::shared_ptr<cookie::Authority> const cookie_authority;
>>>>>>> 2532feba

    struct RegisteredDevice : public InputSink
    {
    public:
        RegisteredDevice(std::shared_ptr<InputDevice> const& dev,
                         MirInputDeviceId dev_id,
                         std::shared_ptr<dispatch::MultiplexingDispatchable> const& multiplexer,
<<<<<<< HEAD
                         std::shared_ptr<cookie::CookieFactory> const& cookie_factory,
=======
                         std::shared_ptr<cookie::Authority> const& cookie_authority,
>>>>>>> 2532feba
                         std::shared_ptr<DefaultDevice> const& handle);
        void handle_input(MirEvent& event) override;
        mir::geometry::Rectangle bounding_rectangle() const override;
        bool device_matches(std::shared_ptr<InputDevice> const& dev) const;
        void start(std::shared_ptr<Seat> const& seat);
        void stop();
        MirInputDeviceId id();
        std::shared_ptr<Seat> seat;
        const std::shared_ptr<DefaultDevice> handle;
    private:
        MirInputDeviceId device_id;
        DefaultEventBuilder builder;
        std::shared_ptr<InputDevice> const device;
        std::shared_ptr<dispatch::MultiplexingDispatchable> const multiplexer;
    };

    std::vector<std::shared_ptr<DefaultDevice>> handles;
    std::vector<std::unique_ptr<RegisteredDevice>> devices;
    std::vector<std::shared_ptr<InputDeviceObserver>> observers;

    MirInputDeviceId device_id_generator;
};

}
}

#endif<|MERGE_RESOLUTION|>--- conflicted
+++ resolved
@@ -59,11 +59,7 @@
     DefaultInputDeviceHub(std::shared_ptr<Seat> const& seat,
                           std::shared_ptr<dispatch::MultiplexingDispatchable> const& input_multiplexer,
                           std::shared_ptr<ServerActionQueue> const& observer_queue,
-<<<<<<< HEAD
-                          std::shared_ptr<cookie::CookieFactory> const& cookie_factory);
-=======
                           std::shared_ptr<cookie::Authority> const& cookie_authority);
->>>>>>> 2532feba
 
     // InputDeviceRegistry - calls from mi::Platform
     void add_device(std::shared_ptr<InputDevice> const& device) override;
@@ -82,11 +78,7 @@
     std::shared_ptr<dispatch::MultiplexingDispatchable> const input_dispatchable;
     std::shared_ptr<ServerActionQueue> const observer_queue;
     std::shared_ptr<dispatch::ActionQueue> const device_queue;
-<<<<<<< HEAD
-    std::shared_ptr<cookie::CookieFactory> const cookie_factory;
-=======
     std::shared_ptr<cookie::Authority> const cookie_authority;
->>>>>>> 2532feba
 
     struct RegisteredDevice : public InputSink
     {
@@ -94,11 +86,7 @@
         RegisteredDevice(std::shared_ptr<InputDevice> const& dev,
                          MirInputDeviceId dev_id,
                          std::shared_ptr<dispatch::MultiplexingDispatchable> const& multiplexer,
-<<<<<<< HEAD
-                         std::shared_ptr<cookie::CookieFactory> const& cookie_factory,
-=======
                          std::shared_ptr<cookie::Authority> const& cookie_authority,
->>>>>>> 2532feba
                          std::shared_ptr<DefaultDevice> const& handle);
         void handle_input(MirEvent& event) override;
         mir::geometry::Rectangle bounding_rectangle() const override;
