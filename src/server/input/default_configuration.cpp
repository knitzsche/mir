--- conflicted
+++ resolved
@@ -410,14 +410,8 @@
                     MIR_SERVER_INPUT_PLATFORM_VERSION);
                 auto props = describe();
                 auto ret = std::make_shared<mi::DefaultInputManager>(
-<<<<<<< HEAD
                 	strncmp(props->name, "X-input", strlen(props->name)),
-                	the_input_reading_multiplexer(),
-                	the_input_reader(),
-                	the_event_hub());
-=======
-                    the_input_reading_multiplexer(), the_legacy_input_dispatchable());
->>>>>>> d748b715
+                	the_input_reading_multiplexer(), the_legacy_input_dispatchable());
 
                 auto platform = the_input_platform();
                 if (platform)
