/*
 * Copyright © 2013 Canonical Ltd.
 *
 * This program is free software: you can redistribute it and/or modify it
 * under the terms of the GNU Lesser General Public License version 3,
 * as published by the Free Software Foundation.
 *
 * This program is distributed in the hope that it will be useful,
 * but WITHOUT ANY WARRANTY; without even the implied warranty of
 * MERCHANTABILITY or FITNESS FOR A PARTICULAR PURPOSE.  See the
 * GNU Lesser General Public License for more details.
 *
 * You should have received a copy of the GNU Lesser General Public License
 * along with this program.  If not, see <http://www.gnu.org/licenses/>.
 */

#include "display_configuration.h"
#include <boost/throw_exception.hpp>

namespace mg = mir::graphics;
namespace mga = mg::android;
namespace geom = mir::geometry;

namespace
<<<<<<< HEAD
=======
{
int const primary_id{0};
int const external_id{1};
geom::Point const origin{0,0};
size_t const preferred_format_index{0};
size_t const preferred_mode_index{0};

mg::DisplayConfigurationOutput external_output(
    mga::DisplayAttribs const& external_attribs)
{
    std::vector<mg::DisplayConfigurationMode> external_modes;
    if (external_attribs.connected)
    {
        external_modes.emplace_back(
            mg::DisplayConfigurationMode{external_attribs.pixel_size, external_attribs.vrefresh_hz});
    }

    bool used{false};
    return {
        mg::DisplayConfigurationOutputId{external_id},
        mg::DisplayConfigurationCardId{0},
        mg::DisplayConfigurationOutputType::displayport,
        {external_attribs.display_format},
        external_modes,
        preferred_mode_index,
        external_attribs.mm_size,
        external_attribs.connected,
        used,
        origin,
        preferred_format_index,
        external_attribs.display_format,
        mir_power_mode_on,
        mir_orientation_normal
    };
}
}

mga::DisplayConfiguration::DisplayConfiguration(
    mga::DisplayAttribs const& primary_attribs,
    mga::DisplayAttribs const& external_attribs) :
    configurations{{
        mg::DisplayConfigurationOutput{
            mg::DisplayConfigurationOutputId{primary_id},
            mg::DisplayConfigurationCardId{0},
            mg::DisplayConfigurationOutputType::lvds,
            {primary_attribs.display_format},
            {mg::DisplayConfigurationMode{primary_attribs.pixel_size, primary_attribs.vrefresh_hz}},
            preferred_mode_index,
            primary_attribs.mm_size,
            primary_attribs.connected,
            true,
            origin,
            preferred_format_index,
            primary_attribs.display_format,
            mir_power_mode_on,
            mir_orientation_normal
        }, 
        external_output(external_attribs)
    }},
    card{mg::DisplayConfigurationCardId{0}, 1}
>>>>>>> 0a45cd0c
{
int const primary_id{0};
int const external_id{1};
geom::Point const origin{0,0};
size_t const preferred_format_index{0};
size_t const preferred_mode_index{0};

mg::DisplayConfigurationOutput external_output(
    mga::DisplayAttribs const& external_attribs,
    MirPowerMode external_mode)
{
    std::vector<mg::DisplayConfigurationMode> external_modes;
    if (external_attribs.connected)
    {
        printf("CONN\n");
        external_modes.emplace_back(
            mg::DisplayConfigurationMode{external_attribs.pixel_size, external_attribs.vrefresh_hz});
    } else printf("DCON\n");

    bool used{false};
    return {
        mg::DisplayConfigurationOutputId{external_id},
        mg::DisplayConfigurationCardId{0},
        mg::DisplayConfigurationOutputType::displayport,
        {external_attribs.display_format},
        external_modes,
        preferred_mode_index,
        external_attribs.mm_size,
        external_attribs.connected,
        used,
        origin,
        preferred_format_index,
        external_attribs.display_format,
        external_mode,
        mir_orientation_normal
    };
}
}

<<<<<<< HEAD
mga::DisplayConfiguration::DisplayConfiguration(
    mga::DisplayAttribs const& primary_attribs,
    MirPowerMode primary_mode,
    mga::DisplayAttribs const& external_attribs,
    MirPowerMode external_mode) :
    configurations{{
        mg::DisplayConfigurationOutput{
            mg::DisplayConfigurationOutputId{primary_id},
            mg::DisplayConfigurationCardId{0},
            mg::DisplayConfigurationOutputType::lvds,
            {primary_attribs.display_format},
            {mg::DisplayConfigurationMode{primary_attribs.pixel_size, primary_attribs.vrefresh_hz}},
            preferred_mode_index,
            primary_attribs.mm_size,
            primary_attribs.connected,
            true,
            origin,
            preferred_format_index,
            primary_attribs.display_format,
            primary_mode,
            mir_orientation_normal
        }, 
        external_output(external_attribs, external_mode)
    }},
    card{mg::DisplayConfigurationCardId{0}, 1}
{
}

=======
>>>>>>> 0a45cd0c
mga::DisplayConfiguration::DisplayConfiguration(DisplayConfiguration const& other) :
    mg::DisplayConfiguration(),
    configurations(other.configurations),
    card(other.card)
{
}

mga::DisplayConfiguration& mga::DisplayConfiguration::operator=(DisplayConfiguration const& other)
{
    if (&other != this)
    {
        configurations = other.configurations;
        card = other.card;
    }
    return *this;
}

void mga::DisplayConfiguration::for_each_card(std::function<void(mg::DisplayConfigurationCard const&)> f) const
{
    f(card);
}

void mga::DisplayConfiguration::for_each_output(std::function<void(mg::DisplayConfigurationOutput const&)> f) const
{
    for (auto const& configuration : configurations)
        f(configuration);
}

void mga::DisplayConfiguration::for_each_output(std::function<void(mg::UserDisplayConfigurationOutput&)> f)
{
    for (auto& configuration : configurations)
    {
        mg::UserDisplayConfigurationOutput user(configuration);
        f(user);
    }
}

<<<<<<< HEAD
mg::DisplayConfigurationOutput& mga::DisplayConfiguration::primary_config()
=======
mg::DisplayConfigurationOutput const& mga::DisplayConfiguration::primary_config()
>>>>>>> 0a45cd0c
{
    return configurations[primary_id];
}

<<<<<<< HEAD
mg::DisplayConfigurationOutput& mga::DisplayConfiguration::external_config()
{
    return configurations[external_id];
}

=======
>>>>>>> 0a45cd0c
mg::DisplayConfigurationOutput& mga::DisplayConfiguration::operator[](mg::DisplayConfigurationOutputId const& disp_id)
{
    auto id = disp_id.as_value();
    if (id != primary_id && id != external_id)
        BOOST_THROW_EXCEPTION(std::invalid_argument("invalid display id"));
    return configurations[id];
}<|MERGE_RESOLUTION|>--- conflicted
+++ resolved
@@ -22,69 +22,6 @@
 namespace geom = mir::geometry;
 
 namespace
-<<<<<<< HEAD
-=======
-{
-int const primary_id{0};
-int const external_id{1};
-geom::Point const origin{0,0};
-size_t const preferred_format_index{0};
-size_t const preferred_mode_index{0};
-
-mg::DisplayConfigurationOutput external_output(
-    mga::DisplayAttribs const& external_attribs)
-{
-    std::vector<mg::DisplayConfigurationMode> external_modes;
-    if (external_attribs.connected)
-    {
-        external_modes.emplace_back(
-            mg::DisplayConfigurationMode{external_attribs.pixel_size, external_attribs.vrefresh_hz});
-    }
-
-    bool used{false};
-    return {
-        mg::DisplayConfigurationOutputId{external_id},
-        mg::DisplayConfigurationCardId{0},
-        mg::DisplayConfigurationOutputType::displayport,
-        {external_attribs.display_format},
-        external_modes,
-        preferred_mode_index,
-        external_attribs.mm_size,
-        external_attribs.connected,
-        used,
-        origin,
-        preferred_format_index,
-        external_attribs.display_format,
-        mir_power_mode_on,
-        mir_orientation_normal
-    };
-}
-}
-
-mga::DisplayConfiguration::DisplayConfiguration(
-    mga::DisplayAttribs const& primary_attribs,
-    mga::DisplayAttribs const& external_attribs) :
-    configurations{{
-        mg::DisplayConfigurationOutput{
-            mg::DisplayConfigurationOutputId{primary_id},
-            mg::DisplayConfigurationCardId{0},
-            mg::DisplayConfigurationOutputType::lvds,
-            {primary_attribs.display_format},
-            {mg::DisplayConfigurationMode{primary_attribs.pixel_size, primary_attribs.vrefresh_hz}},
-            preferred_mode_index,
-            primary_attribs.mm_size,
-            primary_attribs.connected,
-            true,
-            origin,
-            preferred_format_index,
-            primary_attribs.display_format,
-            mir_power_mode_on,
-            mir_orientation_normal
-        }, 
-        external_output(external_attribs)
-    }},
-    card{mg::DisplayConfigurationCardId{0}, 1}
->>>>>>> 0a45cd0c
 {
 int const primary_id{0};
 int const external_id{1};
@@ -124,7 +61,6 @@
 }
 }
 
-<<<<<<< HEAD
 mga::DisplayConfiguration::DisplayConfiguration(
     mga::DisplayAttribs const& primary_attribs,
     MirPowerMode primary_mode,
@@ -153,8 +89,6 @@
 {
 }
 
-=======
->>>>>>> 0a45cd0c
 mga::DisplayConfiguration::DisplayConfiguration(DisplayConfiguration const& other) :
     mg::DisplayConfiguration(),
     configurations(other.configurations),
@@ -192,23 +126,16 @@
     }
 }
 
-<<<<<<< HEAD
-mg::DisplayConfigurationOutput& mga::DisplayConfiguration::primary_config()
-=======
-mg::DisplayConfigurationOutput const& mga::DisplayConfiguration::primary_config()
->>>>>>> 0a45cd0c
+mg::DisplayConfigurationOutput& mga::DisplayConfiguration::primary()
 {
     return configurations[primary_id];
 }
 
-<<<<<<< HEAD
-mg::DisplayConfigurationOutput& mga::DisplayConfiguration::external_config()
+mg::DisplayConfigurationOutput& mga::DisplayConfiguration::external()
 {
     return configurations[external_id];
 }
 
-=======
->>>>>>> 0a45cd0c
 mg::DisplayConfigurationOutput& mga::DisplayConfiguration::operator[](mg::DisplayConfigurationOutputId const& disp_id)
 {
     auto id = disp_id.as_value();
