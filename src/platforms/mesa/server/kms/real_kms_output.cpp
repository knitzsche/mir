/*
 * Copyright © 2013 Canonical Ltd.
 *
 * This program is free software: you can redistribute it and/or modify it
 * under the terms of the GNU Lesser General Public License version 3,
 * as published by the Free Software Foundation.
 *
 * This program is distributed in the hope that it will be useful,
 * but WITHOUT ANY WARRANTY; without even the implied warranty of
 * MERCHANTABILITY or FITNESS FOR A PARTICULAR PURPOSE.  See the
 * GNU Lesser General Public License for more details.
 *
 * You should have received a copy of the GNU Lesser General Public License
 * along with this program.  If not, see <http://www.gnu.org/licenses/>.
 *
 * Authored by: Alexandros Frantzis <alexandros.frantzis@canonical.com>
 */

#include "real_kms_output.h"
#include "mir/graphics/display_configuration.h"
#include "page_flipper.h"
#include "kms-utils/kms_connector.h"
#include "mir/fatal.h"
#include "mir/log.h"
#include <string.h> // strcmp

#include <boost/throw_exception.hpp>
#include <system_error>

namespace mg = mir::graphics;
namespace mgm = mg::mesa;
namespace mgk = mg::kms;
namespace geom = mir::geometry;

class mgm::FBHandle
{
public:
    FBHandle(gbm_bo* bo, uint32_t drm_fb_id)
        : bo{bo}, drm_fb_id{drm_fb_id}
    {
    }

    ~FBHandle()
    {
        if (drm_fb_id)
        {
            int drm_fd = gbm_device_get_fd(gbm_bo_get_device(bo));
            drmModeRmFB(drm_fd, drm_fb_id);
        }
    }

    uint32_t get_drm_fb_id() const
    {
        return drm_fb_id;
    }

private:
    gbm_bo *bo;
    uint32_t drm_fb_id;
};

namespace
{
void bo_user_data_destroy(gbm_bo* /*bo*/, void *data)
{
    auto bufobj = static_cast<mgm::FBHandle*>(data);
    delete bufobj;
}

}

<<<<<<< HEAD
mgm::RealKMSOutput::RealKMSOutput(int drm_fd, uint32_t connector_id,
                                  std::shared_ptr<PageFlipper> const& page_flipper)
    : drm_fd_{drm_fd}, connector_id{connector_id}, page_flipper{page_flipper},
      connector(), mode_index{0}, current_crtc(), saved_crtc(),
      using_saved_crtc{true}, has_cursor_{false},
=======
mgm::RealKMSOutput::RealKMSOutput(
    int drm_fd,
    kms::DRMModeConnectorUPtr&& connector,
    std::shared_ptr<PageFlipper> const& page_flipper)
    : drm_fd{drm_fd},
      page_flipper{page_flipper},
      connector{std::move(connector)},
      mode_index{0},
      current_crtc(),
      saved_crtc(),
      using_saved_crtc{true},
      has_cursor_{false},
>>>>>>> eeb63372
      power_mode(mir_power_mode_on)
{
    reset();

    kms::DRMModeResources resources{drm_fd_};

    if (this->connector->encoder_id)
    {
        auto encoder = resources.encoder(this->connector->encoder_id);
        if (encoder->crtc_id)
        {
            saved_crtc = *resources.crtc(encoder->crtc_id);
        }
    }
}

mgm::RealKMSOutput::~RealKMSOutput()
{
    restore_saved_crtc();
}

void mgm::RealKMSOutput::reset()
{
    kms::DRMModeResources resources{drm_fd_};

    /* Update the connector to ensure we have the latest information */
    try
    {
        connector = resources.connector(connector->connector_id);
    }
    catch (std::exception const& e)
    {
        fatal_error(e.what());
    }

    // TODO: What if we can't locate the DPMS property?
    for (int i = 0; i < connector->count_props; i++)
    {
        auto prop = drmModeGetProperty(drm_fd_, connector->props[i]);
        if (prop && (prop->flags & DRM_MODE_PROP_ENUM)) {
            if (!strcmp(prop->name, "DPMS"))
            {
                dpms_enum_id = connector->props[i];
                drmModeFreeProperty(prop);
                break;
            }
            drmModeFreeProperty(prop);
        }
    }

    /* Discard previously current crtc */
    current_crtc = nullptr;
}

geom::Size mgm::RealKMSOutput::size() const
{
    drmModeModeInfo const& mode(connector->modes[mode_index]);
    return {mode.hdisplay, mode.vdisplay};
}

int mgm::RealKMSOutput::max_refresh_rate() const
{
    drmModeModeInfo const& current_mode = connector->modes[mode_index];
    return current_mode.vrefresh;
}

void mgm::RealKMSOutput::configure(geom::Displacement offset, size_t kms_mode_index)
{
    fb_offset = offset;
    mode_index = kms_mode_index;
}

bool mgm::RealKMSOutput::set_crtc(FBHandle const& fb)
{
    if (!ensure_crtc())
    {
        mir::log_error("Output %s has no associated CRTC to set a framebuffer on",
                       mgk::connector_name(connector).c_str());
        return false;
    }

    auto ret = drmModeSetCrtc(drm_fd_, current_crtc->crtc_id,
                              fb.get_drm_fb_id(), fb_offset.dx.as_int(), fb_offset.dy.as_int(),
                              &connector->connector_id, 1,
                              &connector->modes[mode_index]);
    if (ret)
    {
        current_crtc = nullptr;
        return false;
    }

    using_saved_crtc = false;
    return true;
}

void mgm::RealKMSOutput::clear_crtc()
{
    try
    {
        ensure_crtc();
    }
    catch (...)
    {
        /*
         * In order to actually clear the output, we need to have a crtc
         * connected to the output/connector so that we can disconnect
         * it. However, not being able to get a crtc is OK, since it means
         * that the output cannot be displaying anything anyway.
         */
        return;
    }

    auto result = drmModeSetCrtc(drm_fd_, current_crtc->crtc_id,
                                 0, 0, 0, nullptr, 0, nullptr);
    if (result)
    {
        fatal_error("Couldn't clear output %s (drmModeSetCrtc = %d)",
                   mgk::connector_name(connector).c_str(), result);
    }

    current_crtc = nullptr;
}

bool mgm::RealKMSOutput::schedule_page_flip(FBHandle const& fb)
{
    std::unique_lock<std::mutex> lg(power_mutex);
    if (power_mode != mir_power_mode_on)
        return true;
    if (!current_crtc)
    {
        mir::log_error("Output %s has no associated CRTC to schedule page flips on",
                       mgk::connector_name(connector).c_str());
        return false;
    }
    return page_flipper->schedule_flip(
        current_crtc->crtc_id,
        fb.get_drm_fb_id(),
        connector->connector_id);
}

void mgm::RealKMSOutput::wait_for_page_flip()
{
    std::unique_lock<std::mutex> lg(power_mutex);
    if (power_mode != mir_power_mode_on)
        return;
    if (!current_crtc)
    {
        fatal_error("Output %s has no associated CRTC to wait on",
                   mgk::connector_name(connector).c_str());
    }

    last_frame_.store(page_flipper->wait_for_flip(current_crtc->crtc_id));
}

mg::Frame mgm::RealKMSOutput::last_frame() const
{
    return last_frame_.load();
}

bool mgm::RealKMSOutput::set_cursor(gbm_bo* buffer)
{
    int result = 0;
    if (current_crtc)
    {
        has_cursor_ = true;
        result = drmModeSetCursor(
                drm_fd_,
                current_crtc->crtc_id,
                gbm_bo_get_handle(buffer).u32,
                gbm_bo_get_width(buffer),
                gbm_bo_get_height(buffer));
        if (result)
        {
            has_cursor_ = false;
            mir::log_warning("set_cursor: drmModeSetCursor failed (%s)",
                             strerror(-result));
        }
    }
    return !result;
}

void mgm::RealKMSOutput::move_cursor(geometry::Point destination)
{
    if (current_crtc)
    {
        if (auto result = drmModeMoveCursor(drm_fd_, current_crtc->crtc_id,
                                            destination.x.as_uint32_t(),
                                            destination.y.as_uint32_t()))
        {
            mir::log_warning("move_cursor: drmModeMoveCursor failed (%s)",
                             strerror(-result));
        }
    }
}

bool mgm::RealKMSOutput::clear_cursor()
{
    int result = 0;
    if (current_crtc)
    {
        result = drmModeSetCursor(drm_fd_, current_crtc->crtc_id, 0, 0, 0);

        if (result)
            mir::log_warning("clear_cursor: drmModeSetCursor failed (%s)",
                             strerror(-result));
        has_cursor_ = false;
    }

    return !result;
}

bool mgm::RealKMSOutput::has_cursor() const
{
    return has_cursor_;
}

bool mgm::RealKMSOutput::ensure_crtc()
{
    /* Nothing to do if we already have a crtc */
    if (current_crtc)
        return true;

    /* If the output is not connected there is nothing to do */
    if (connector->connection != DRM_MODE_CONNECTED)
        return false;

    current_crtc = mgk::find_crtc_for_connector(drm_fd_, connector);


    return (current_crtc != nullptr);
}

void mgm::RealKMSOutput::restore_saved_crtc()
{
    if (!using_saved_crtc)
    {
        drmModeSetCrtc(drm_fd_, saved_crtc.crtc_id, saved_crtc.buffer_id,
                       saved_crtc.x, saved_crtc.y,
                       &connector->connector_id, 1, &saved_crtc.mode);

        using_saved_crtc = true;
    }
}

void mgm::RealKMSOutput::set_power_mode(MirPowerMode mode)
{
    std::lock_guard<std::mutex> lg(power_mutex);

    if (power_mode != mode)
    {
        power_mode = mode;
<<<<<<< HEAD
        drmModeConnectorSetProperty(drm_fd_, connector_id,
                                   dpms_enum_id, mode);
=======
        drmModeConnectorSetProperty(
            drm_fd,
            connector->connector_id,
            dpms_enum_id,
            mode);
>>>>>>> eeb63372
    }
}

void mgm::RealKMSOutput::set_gamma(mg::GammaCurves const& gamma)
{
    if (!ensure_crtc())
    {
        mir::log_warning("Output %s has no associated CRTC to set gamma on",
                         mgk::connector_name(connector).c_str());
        return;
    }

    if (gamma.red.size() != gamma.green.size() ||
        gamma.green.size() != gamma.blue.size())
    {
        BOOST_THROW_EXCEPTION(
            std::invalid_argument("set_gamma: mismatch gamma LUT sizes"));
    }

    int ret = drmModeCrtcSetGamma(
        drm_fd_,
        current_crtc->crtc_id,
        gamma.red.size(),
        const_cast<uint16_t*>(gamma.red.data()),
        const_cast<uint16_t*>(gamma.green.data()),
        const_cast<uint16_t*>(gamma.blue.data()));

    int err = -ret;
    if (err)
        mir::log_warning("drmModeCrtcSetGamma failed: %s", strerror(err));

    // TODO: return bool in future? Then do what with it?
}

void mgm::RealKMSOutput::refresh_hardware_state()
{
    connector = kms::get_connector(drm_fd, connector->connector_id);
    current_crtc = nullptr;

    if (connector->encoder_id)
    {
        auto encoder = kms::get_encoder(drm_fd, connector->encoder_id);

        if (encoder->crtc_id)
        {
            current_crtc = kms::get_crtc(drm_fd, encoder->crtc_id);
        }
    }
}

    namespace
{

bool kms_modes_are_equal(drmModeModeInfo const& info1, drmModeModeInfo const& info2)
{
    return (info1.clock == info2.clock &&
            info1.hdisplay == info2.hdisplay &&
            info1.hsync_start == info2.hsync_start &&
            info1.hsync_end == info2.hsync_end &&
            info1.htotal == info2.htotal &&
            info1.hskew == info2.hskew &&
            info1.vdisplay == info2.vdisplay &&
            info1.vsync_start == info2.vsync_start &&
            info1.vsync_end == info2.vsync_end &&
            info1.vtotal == info2.vtotal);
}

double calculate_vrefresh_hz(drmModeModeInfo const& mode)
{
    if (mode.htotal == 0 || mode.vtotal == 0)
        return 0.0;

    /* mode.clock is in KHz */
    double hz = (mode.clock * 100000LL /
                 ((long)mode.htotal * (long)mode.vtotal)
                ) / 100.0;

    // Actually we don't need floating point at all for this...
    // TODO: Consider converting our structs to fixed-point ints
    return hz;
}

mg::DisplayConfigurationOutputType
kms_connector_type_to_output_type(uint32_t connector_type)
{
    return static_cast<mg::DisplayConfigurationOutputType>(connector_type);
}

MirSubpixelArrangement kms_subpixel_to_mir_subpixel(uint32_t subpixel)
{
    switch (subpixel)
    {
        case DRM_MODE_SUBPIXEL_UNKNOWN:
            return mir_subpixel_arrangement_unknown;
        case DRM_MODE_SUBPIXEL_HORIZONTAL_RGB:
            return mir_subpixel_arrangement_horizontal_rgb;
        case DRM_MODE_SUBPIXEL_HORIZONTAL_BGR:
            return mir_subpixel_arrangement_horizontal_bgr;
        case DRM_MODE_SUBPIXEL_VERTICAL_RGB:
            return mir_subpixel_arrangement_vertical_rgb;
        case DRM_MODE_SUBPIXEL_VERTICAL_BGR:
            return mir_subpixel_arrangement_vertical_bgr;
        case DRM_MODE_SUBPIXEL_NONE:
            return mir_subpixel_arrangement_none;
        default:
            return mir_subpixel_arrangement_unknown;
    }
}

std::vector<uint8_t> edid_for_connector(int drm_fd, uint32_t connector_id)
{
    std::vector<uint8_t> edid;

    mgk::ObjectProperties connector_props{
        drm_fd, connector_id, DRM_MODE_OBJECT_CONNECTOR};

    if (connector_props.has_property("EDID"))
    {
        /*
         * We don't technically need the property information here, but query it
         * anyway so we can detect if our assumptions about DRM behaviour
         * become invalid.
         */
        auto property = mgk::DRMModePropertyUPtr{
            drmModeGetProperty(drm_fd, connector_props.id_for("EDID")),
            &drmModeFreeProperty};

        if (!property)
        {
            mir::log_warning(
                "Failed to get EDID property for connector %u: %i (%s)",
                connector_id,
                errno,
                ::strerror(errno));
            return edid;
        }

        if (!drm_property_type_is(property.get(), DRM_MODE_PROP_BLOB))
        {
            mir::log_warning(
                "EDID property on connector %u has unexpected type %u",
                connector_id,
                property->flags);
            return edid;
        }

        // A property ID of 0 means invalid.
        if (connector_props["EDID"] == 0)
        {
            /*
             * Log a debug message only. This will trigger for broken monitors which
             * don't provide an EDID, which is not as unusual as you might think...
             */
            mir::log_debug("No EDID data available on connector %u", connector_id);
            return edid;
        }

        auto blob = drmModeGetPropertyBlob(drm_fd, connector_props["EDID"]);

        if (!blob)
        {
            mir::log_warning(
                "Failed to get EDID property blob for connector %u: %i (%s)",
                connector_id,
                errno,
                ::strerror(errno));

            return edid;
        }

        edid.reserve(blob->length);
        edid.insert(edid.begin(),
                    reinterpret_cast<uint8_t*>(blob->data),
                    reinterpret_cast<uint8_t*>(blob->data) + blob->length);

        drmModeFreePropertyBlob(blob);

        edid.shrink_to_fit();
    }

    return edid;
}
}

void mgm::RealKMSOutput::update_from_hardware_state(
    DisplayConfigurationOutput& output) const
{
    DisplayConfigurationOutputType const type{
        kms_connector_type_to_output_type(connector->connector_type)};
    geom::Size physical_size{connector->mmWidth, connector->mmHeight};
    bool connected{connector->connection == DRM_MODE_CONNECTED};
    uint32_t const invalid_mode_index = std::numeric_limits<uint32_t>::max();
    uint32_t current_mode_index{invalid_mode_index};
    uint32_t preferred_mode_index{invalid_mode_index};
    std::vector<DisplayConfigurationMode> modes;
    std::vector<MirPixelFormat> formats{mir_pixel_format_argb_8888,
                                        mir_pixel_format_xrgb_8888};

    std::vector<uint8_t> edid;
    if (connected) {
        /* Only ask for the EDID on connected outputs. There's obviously no monitor EDID
         * when there is no monitor connected!
         */
        edid = edid_for_connector(drm_fd, connector->connector_id);
    }

    drmModeModeInfo current_mode_info = drmModeModeInfo();
    GammaCurves gamma;

    /* Get information about the current mode */
    if (current_crtc) {
        current_mode_info = current_crtc->mode;

        if (current_crtc->gamma_size > 0)
            gamma = mg::LinearGammaLUTs(current_crtc->gamma_size);
    }

    /* Add all the available modes and find the current and preferred one */
    for (int m = 0; m < connector->count_modes; m++) {
        drmModeModeInfo &mode_info = connector->modes[m];

        geom::Size size{mode_info.hdisplay, mode_info.vdisplay};

        double vrefresh_hz = calculate_vrefresh_hz(mode_info);

        modes.push_back({size, vrefresh_hz});

        if (kms_modes_are_equal(mode_info, current_mode_info))
            current_mode_index = m;

        if ((mode_info.type & DRM_MODE_TYPE_PREFERRED) == DRM_MODE_TYPE_PREFERRED)
            preferred_mode_index = m;
    }

    output.type = type;
    output.modes = modes;
    output.preferred_mode_index = preferred_mode_index;
    output.physical_size_mm = physical_size;
    output.connected = connected;
    output.current_format = mir_pixel_format_xrgb_8888;
    output.current_mode_index = current_mode_index;
    output.subpixel_arrangement = kms_subpixel_to_mir_subpixel(connector->subpixel);
    output.gamma = gamma;
    output.edid = edid;
}

mgm::FBHandle* mgm::RealKMSOutput::fb_for(gbm_bo* bo, uint32_t width, uint32_t height) const
{
    if (!bo)
        return nullptr;

    /*
     * Check if we have already set up this gbm_bo (the gbm implementation is
     * free to reuse gbm_bos). If so, return the associated FBHandle.
     */
    auto bufobj = static_cast<FBHandle*>(gbm_bo_get_user_data(bo));
    if (bufobj)
        return bufobj;

    uint32_t fb_id{0};
    uint32_t handles[4] = {gbm_bo_get_handle(bo).u32, 0, 0, 0};
    uint32_t strides[4] = {gbm_bo_get_stride(bo), 0, 0, 0};
    uint32_t offsets[4] = {0, 0, 0, 0};

    auto format = gbm_bo_get_format(bo);
    /*
     * Mir might use the old GBM_BO_ enum formats, but KMS and the rest of
     * the world need fourcc formats, so convert...
     */
    if (format == GBM_BO_FORMAT_XRGB8888)
        format = GBM_FORMAT_XRGB8888;
    else if (format == GBM_BO_FORMAT_ARGB8888)
        format = GBM_FORMAT_ARGB8888;

    /* Create a KMS FB object with the gbm_bo attached to it. */
    auto ret = drmModeAddFB2(drm_fd_, width, height, format,
                             handles, strides, offsets, &fb_id, 0);
    if (ret)
        return nullptr;

    /* Create a FBHandle and associate it with the gbm_bo */
    bufobj = new FBHandle{bo, fb_id};
    gbm_bo_set_user_data(bo, bufobj, bo_user_data_destroy);

    return bufobj;
}

bool mgm::RealKMSOutput::buffer_requires_migration(gbm_bo* bo) const
{
    /*
     * It's possible that some devices will not require migration -
     * Intel GPUs can obviously scanout from main memory, as can USB outputs such as
     * DisplayLink.
     *
     * For a first go, just say that *every* device scans out of GPU-private memory.
     */
    return gbm_device_get_fd(gbm_bo_get_device(bo)) != drm_fd_;
}

int mgm::RealKMSOutput::drm_fd() const
{
    return drm_fd_;
}<|MERGE_RESOLUTION|>--- conflicted
+++ resolved
@@ -69,18 +69,11 @@
 
 }
 
-<<<<<<< HEAD
-mgm::RealKMSOutput::RealKMSOutput(int drm_fd, uint32_t connector_id,
-                                  std::shared_ptr<PageFlipper> const& page_flipper)
-    : drm_fd_{drm_fd}, connector_id{connector_id}, page_flipper{page_flipper},
-      connector(), mode_index{0}, current_crtc(), saved_crtc(),
-      using_saved_crtc{true}, has_cursor_{false},
-=======
 mgm::RealKMSOutput::RealKMSOutput(
     int drm_fd,
     kms::DRMModeConnectorUPtr&& connector,
     std::shared_ptr<PageFlipper> const& page_flipper)
-    : drm_fd{drm_fd},
+    : drm_fd_{drm_fd},
       page_flipper{page_flipper},
       connector{std::move(connector)},
       mode_index{0},
@@ -88,7 +81,6 @@
       saved_crtc(),
       using_saved_crtc{true},
       has_cursor_{false},
->>>>>>> eeb63372
       power_mode(mir_power_mode_on)
 {
     reset();
@@ -340,16 +332,11 @@
     if (power_mode != mode)
     {
         power_mode = mode;
-<<<<<<< HEAD
-        drmModeConnectorSetProperty(drm_fd_, connector_id,
-                                   dpms_enum_id, mode);
-=======
         drmModeConnectorSetProperty(
-            drm_fd,
+            drm_fd_,
             connector->connector_id,
             dpms_enum_id,
             mode);
->>>>>>> eeb63372
     }
 }
 
@@ -386,16 +373,16 @@
 
 void mgm::RealKMSOutput::refresh_hardware_state()
 {
-    connector = kms::get_connector(drm_fd, connector->connector_id);
+    connector = kms::get_connector(drm_fd_, connector->connector_id);
     current_crtc = nullptr;
 
     if (connector->encoder_id)
     {
-        auto encoder = kms::get_encoder(drm_fd, connector->encoder_id);
+        auto encoder = kms::get_encoder(drm_fd_, connector->encoder_id);
 
         if (encoder->crtc_id)
         {
-            current_crtc = kms::get_crtc(drm_fd, encoder->crtc_id);
+            current_crtc = kms::get_crtc(drm_fd_, encoder->crtc_id);
         }
     }
 }
@@ -553,7 +540,7 @@
         /* Only ask for the EDID on connected outputs. There's obviously no monitor EDID
          * when there is no monitor connected!
          */
-        edid = edid_for_connector(drm_fd, connector->connector_id);
+        edid = edid_for_connector(drm_fd_, connector->connector_id);
     }
 
     drmModeModeInfo current_mode_info = drmModeModeInfo();
