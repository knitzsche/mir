--- conflicted
+++ resolved
@@ -52,13 +52,8 @@
 public:
     KMSPageFlipper(int drm_fd, std::shared_ptr<DisplayReport> const& report);
 
-<<<<<<< HEAD
-    bool schedule_flip(uint32_t crtc_id, uint32_t fb_id) override;
+    bool schedule_flip(uint32_t crtc_id, uint32_t fb_id, uint32_t connector_id) override;
     Frame wait_for_flip(uint32_t crtc_id) override;
-=======
-    bool schedule_flip(uint32_t crtc_id, uint32_t fb_id, uint32_t connector_id) override;
-    void wait_for_flip(uint32_t crtc_id) override;
->>>>>>> e31df004
 
     std::thread::id debug_get_worker_tid();
 
