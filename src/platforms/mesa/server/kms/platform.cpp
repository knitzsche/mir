--- conflicted
+++ resolved
@@ -228,27 +228,22 @@
         platform_option_used = true;
 
     auto udev = std::make_shared<mir::udev::Context>();
-    auto drm = std::make_shared<mgmh::DRMHelper>(mgmh::DRMNodeToUse::card_node);
-
-    try {
-        drm->setup(udev);
-        drm->set_master();
-    }
-    catch(...)
-    {
-<<<<<<< HEAD
-        return mg::PlatformPriority::unsupported;
-=======
+
+    mir::udev::Enumerator drm_devices{udev};
+    drm_devices.match_subsystem("drm");
+    drm_devices.match_sysname("card[0-9]*");
+    drm_devices.scan_devices();
+
+    for (auto& device : drm_devices)
+    {
         static_cast<void>(device);
         if (platform_option_used)
             return mg::PlatformPriority::best;
         else
             return mg::PlatformPriority::supported;
->>>>>>> 5b81d5f2
-    }
-
-    drm->drop_master();
-    return mg::PlatformPriority::best;
+    }
+
+    return mg::PlatformPriority::unsupported;
 }
 
 mir::ModuleProperties const description = {
