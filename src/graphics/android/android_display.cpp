/*
 * Copyright © 2012 Canonical Ltd.
 *
 * This program is free software: you can redistribute it and/or modify
 * it under the terms of the GNU General Public License version 3 as
 * published by the Free Software Foundation.
 *
 * This program is distributed in the hope that it will be useful,
 * but WITHOUT ANY WARRANTY; without even the implied warranty of
 * MERCHANTABILITY or FITNESS FOR A PARTICULAR PURPOSE.  See the
 * GNU General Public License for more details.
 *
 * You should have received a copy of the GNU General Public License
 * along with this program.  If not, see <http://www.gnu.org/licenses/>.
 *
 * Authored by: Kevin DuBois <kevin.dubois@canonical.com>
 */

#include "mir/graphics/platform.h"
#include "mir/graphics/android/android_display.h"
#include "mir/geometry/rectangle.h"

#include <stdexcept>

#include <GLES2/gl2.h>

namespace mga=mir::graphics::android;
namespace mg=mir::graphics;
namespace geom=mir::geometry;

namespace
{
static const EGLint default_egl_context_attr [] =
{
    EGL_CONTEXT_CLIENT_VERSION, 2,
    EGL_NONE
};
}

mga::AndroidDisplay::AndroidDisplay(const std::shared_ptr<AndroidFramebufferWindowQuery>& native_win)
    : native_window(native_win)
{
    EGLint major, minor;

    egl_display = eglGetDisplay(EGL_DEFAULT_DISPLAY);
    if (egl_display == EGL_NO_DISPLAY)
        throw std::runtime_error("eglGetDisplay failed\n");

    if (eglInitialize(egl_display, &major, &minor) == EGL_FALSE)
        throw std::runtime_error("eglInitialize failure\n");

    if ((major != 1) || (minor != 4))
        throw std::runtime_error("must have EGL 1.4\n");

    egl_config = native_window->android_display_egl_config(egl_display);
    EGLNativeWindowType native_win_type = native_window->android_native_window_type();
    egl_surface = eglCreateWindowSurface(egl_display, egl_config, native_win_type, NULL);
    if(egl_surface == EGL_NO_SURFACE)
        throw std::runtime_error("could not create egl surface\n");

    egl_context = eglCreateContext(egl_display, egl_config, EGL_NO_CONTEXT, default_egl_context_attr);
    if (egl_context == EGL_NO_CONTEXT)
        throw std::runtime_error("could not create egl context\n");

    if (eglMakeCurrent(egl_display, egl_surface, egl_surface, egl_context) == EGL_FALSE)
        throw std::runtime_error("could not activate surface with eglMakeCurrent\n");
}

mga::AndroidDisplay::~AndroidDisplay()
{
    eglDestroyContext(egl_display, egl_context);
    eglDestroySurface(egl_display, egl_surface);
    eglTerminate(egl_display);
}

geom::Rectangle mga::AndroidDisplay::view_area() const
{
<<<<<<< HEAD
    geom::X x(0);
    geom::Y y(0);
    geom::Point pt{x,y};

    /* todo: use real values! */
    geom::Width w(720);
    geom::Height h(1280);
=======
    int display_width, display_height;
    eglQuerySurface(egl_display, egl_surface, EGL_WIDTH, &display_width);
    eglQuerySurface(egl_display, egl_surface, EGL_HEIGHT, &display_height);
    geom::Width w(display_width); 
    geom::Height h(display_height);

    geom::Point pt { geom::X{0},
                     geom::Y{0}};
>>>>>>> f6d07076
    geom::Size sz{w,h};
    geom::Rectangle rect{pt, sz};
    return rect;
}

void mga::AndroidDisplay::clear()
{
    glClear(GL_COLOR_BUFFER_BIT|GL_DEPTH_BUFFER_BIT);
}

bool mga::AndroidDisplay::post_update()
{
    if (eglSwapBuffers(egl_display, egl_surface) == EGL_FALSE)
        return false;
    return true;
}<|MERGE_RESOLUTION|>--- conflicted
+++ resolved
@@ -75,15 +75,6 @@
 
 geom::Rectangle mga::AndroidDisplay::view_area() const
 {
-<<<<<<< HEAD
-    geom::X x(0);
-    geom::Y y(0);
-    geom::Point pt{x,y};
-
-    /* todo: use real values! */
-    geom::Width w(720);
-    geom::Height h(1280);
-=======
     int display_width, display_height;
     eglQuerySurface(egl_display, egl_surface, EGL_WIDTH, &display_width);
     eglQuerySurface(egl_display, egl_surface, EGL_HEIGHT, &display_height);
@@ -92,7 +83,6 @@
 
     geom::Point pt { geom::X{0},
                      geom::Y{0}};
->>>>>>> f6d07076
     geom::Size sz{w,h};
     geom::Rectangle rect{pt, sz};
     return rect;
