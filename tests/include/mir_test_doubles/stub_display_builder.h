/*
 * Copyright © 2013 Canonical Ltd.
 *
 * This program is free software: you can redistribute it and/or modify it
 * under the terms of the GNU General Public License version 3,
 * as published by the Free Software Foundation.
 *
 * This program is distributed in the hope that it will be useful,
 * but WITHOUT ANY WARRANTY; without even the implied warranty of
 * MERCHANTABILITY or FITNESS FOR A PARTICULAR PURPOSE.  See the
 * GNU General Public License for more details.
 *
 * You should have received a copy of the GNU General Public License
 * along with this program.  If not, see <http://www.gnu.org/licenses/>.
 *
 * Authored by: Kevin DuBois <kevin.dubois@canonical.com>
 */

#ifndef MIR_TEST_DOUBLES_STUB_DISPLAY_BUILDER_H_
#define MIR_TEST_DOUBLES_STUB_DISPLAY_BUILDER_H_

#include "src/platforms/android/framebuffer_bundle.h"
#include "src/platforms/android/display_component_factory.h"
#include "src/platforms/android/configurable_display_buffer.h"
#include "src/platforms/android/hwc_configuration.h"
#include "mock_display_device.h"
#include <gmock/gmock.h>

namespace mir
{
namespace test
{
namespace doubles
{

struct StubFramebufferBundle : public graphics::android::FramebufferBundle
{
<<<<<<< HEAD
    StubConfigurableDisplayBuffer(geometry::Rectangle rect)
     : rect(rect)
    {
    }

    geometry::Rectangle view_area() const { return rect; }
    void make_current() {}
    void release_current() {}
    void gl_swap_buffers() {}
    void flip() {}
    bool post_renderables_if_optimizable(graphics::RenderableList const&) { return false; }
    MirOrientation orientation() const override { return mir_orientation_normal; }
    bool uses_alpha() const override { return false; };
    void configure(MirPowerMode, MirOrientation) {}
private:
    geometry::Rectangle rect;
=======
    MirPixelFormat fb_format() override { return mir_pixel_format_abgr_8888; }
    geometry::Size fb_size() override { return {33, 34}; }
    double fb_refresh_rate() override { return 53.45; };
    std::shared_ptr<graphics::Buffer> buffer_for_render() { return nullptr; }
    std::shared_ptr<graphics::Buffer> last_rendered_buffer() { return nullptr; }
>>>>>>> 7adb2e63
};

struct MockHwcConfiguration : public graphics::android::HwcConfiguration
{
    MockHwcConfiguration()
    {
<<<<<<< HEAD
        using namespace testing;
        ON_CALL(*this, active_attribs_for(_))
            .WillByDefault(Return(graphics::android::DisplayAttribs{{}, {}, 0.0, true}));
=======
        ON_CALL(*this, active_attribs_for(testing::_))
            .WillByDefault(testing::Return(graphics::android::DisplayAttribs{
                {0,0},{0,0}, 0.0, true, mir_pixel_format_abgr_8888, 2}));
>>>>>>> 7adb2e63
    }
    MOCK_METHOD2(power_mode, void(graphics::android::DisplayName, MirPowerMode));
    MOCK_METHOD1(active_attribs_for, graphics::android::DisplayAttribs(graphics::android::DisplayName));
};

struct StubDisplayBuilder : public graphics::android::DisplayComponentFactory
{
    StubDisplayBuilder(geometry::Size sz)
        : sz(sz),
          mock_config{new testing::NiceMock<MockHwcConfiguration>()}
    {
    }

    StubDisplayBuilder()
        : StubDisplayBuilder(geometry::Size{0,0})
    {
    }

    std::unique_ptr<graphics::android::FramebufferBundle> create_framebuffers(graphics::android::DisplayAttribs const&) override
    {
        return std::unique_ptr<graphics::android::FramebufferBundle>(new StubFramebufferBundle());
    }

    std::unique_ptr<graphics::android::DisplayDevice> create_display_device() override
    {
        return std::unique_ptr<graphics::android::DisplayDevice>(new testing::NiceMock<MockDisplayDevice>());
    }

    std::unique_ptr<graphics::android::HwcConfiguration> create_hwc_configuration() override
    {
        auto config = std::unique_ptr<MockHwcConfiguration>(new testing::NiceMock<MockHwcConfiguration>());
        std::swap(config, mock_config);
        return std::move(config);
    }
    
    void with_next_config(std::function<void(MockHwcConfiguration& mock_config)> const& fn)
    {
        fn(*mock_config); 
    }

    geometry::Size sz;
    std::unique_ptr<MockHwcConfiguration> mock_config;
};
}
}
} // namespace mir

#endif /* MIR_TEST_DOUBLES_STUB_DISPLAY_BUILDER_H_ */<|MERGE_RESOLUTION|>--- conflicted
+++ resolved
@@ -35,45 +35,20 @@
 
 struct StubFramebufferBundle : public graphics::android::FramebufferBundle
 {
-<<<<<<< HEAD
-    StubConfigurableDisplayBuffer(geometry::Rectangle rect)
-     : rect(rect)
-    {
-    }
-
-    geometry::Rectangle view_area() const { return rect; }
-    void make_current() {}
-    void release_current() {}
-    void gl_swap_buffers() {}
-    void flip() {}
-    bool post_renderables_if_optimizable(graphics::RenderableList const&) { return false; }
-    MirOrientation orientation() const override { return mir_orientation_normal; }
-    bool uses_alpha() const override { return false; };
-    void configure(MirPowerMode, MirOrientation) {}
-private:
-    geometry::Rectangle rect;
-=======
     MirPixelFormat fb_format() override { return mir_pixel_format_abgr_8888; }
     geometry::Size fb_size() override { return {33, 34}; }
     double fb_refresh_rate() override { return 53.45; };
     std::shared_ptr<graphics::Buffer> buffer_for_render() { return nullptr; }
     std::shared_ptr<graphics::Buffer> last_rendered_buffer() { return nullptr; }
->>>>>>> 7adb2e63
 };
 
 struct MockHwcConfiguration : public graphics::android::HwcConfiguration
 {
     MockHwcConfiguration()
     {
-<<<<<<< HEAD
-        using namespace testing;
-        ON_CALL(*this, active_attribs_for(_))
-            .WillByDefault(Return(graphics::android::DisplayAttribs{{}, {}, 0.0, true}));
-=======
         ON_CALL(*this, active_attribs_for(testing::_))
             .WillByDefault(testing::Return(graphics::android::DisplayAttribs{
                 {0,0},{0,0}, 0.0, true, mir_pixel_format_abgr_8888, 2}));
->>>>>>> 7adb2e63
     }
     MOCK_METHOD2(power_mode, void(graphics::android::DisplayName, MirPowerMode));
     MOCK_METHOD1(active_attribs_for, graphics::android::DisplayAttribs(graphics::android::DisplayName));
