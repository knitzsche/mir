--- conflicted
+++ resolved
@@ -386,14 +386,14 @@
     return true;
 }
 
-<<<<<<< HEAD
 MATCHER_P(InputDeviceIdMatches, device_id, "")
 {
     if (mir_event_get_type(to_address(arg)) != mir_event_type_input)
         return false;
     auto input_event = mir_event_get_input_event(to_address(arg));
     return mir_input_event_get_device_id(input_event) == device_id;
-=======
+}
+
 MATCHER(InputDeviceConfigurationChangedEvent, "")
 {
     auto as_address = to_address(arg);
@@ -414,7 +414,6 @@
     if (mir_input_configuration_event_get_action(idev) != mir_input_configuration_action_device_reset)
         return false;
     return true;
->>>>>>> 99b8b85a
 }
 
 }
