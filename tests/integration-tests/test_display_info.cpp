/*
 * Copyright © 2012 Canonical Ltd.
 *
 * This program is free software: you can redistribute it and/or modify
 * it under the terms of the GNU General Public License version 3 as
 * published by the Free Software Foundation.
 *
 * This program is distributed in the hope that it will be useful,
 * but WITHOUT ANY WARRANTY; without even the implied warranty of
 * MERCHANTABILITY or FITNESS FOR A PARTICULAR PURPOSE.  See the
 * GNU General Public License for more details.
 *
 * You should have received a copy of the GNU General Public License
 * along with this program.  If not, see <http://www.gnu.org/licenses/>.
 *
 * Authored by: Alexandros Frantzis <alexandros.frantzis@canonical.com>
 */

#include "mir/graphics/display.h"
#include "mir/graphics/display_configuration.h"
#include "mir/graphics/buffer.h"
#include "mir/frontend/session_authorizer.h"
#include "mir/compositor/graphic_buffer_allocator.h"

#include "mir_test_framework/display_server_test_fixture.h"
#include "mir_test_doubles/stub_buffer.h"
#include "mir_test_doubles/null_display.h"
#include "mir_test_doubles/stub_display_buffer.h"
#include "mir_test_doubles/null_platform.h"
#include "mir_test/display_config_matchers.h"
#include "mir_test/fake_shared.h"

#include "mir_toolkit/mir_client_library.h"

#include <gmock/gmock.h>
#include <gtest/gtest.h>

namespace mg = mir::graphics;
namespace mc = mir::compositor;
namespace geom = mir::geometry;
namespace mf = mir::frontend;
namespace mtf = mir_test_framework;
namespace mtd = mir::test::doubles;
namespace mt = mir::test;

namespace
{
class StubDisplayConfig : public mg::DisplayConfiguration
{
public:
    StubDisplayConfig()
    {
        /* construct a non-trivial dummy display config to send */
        int mode_index = 0;
        for (auto i = 0u; i < 3u; i++)
        {
            std::vector<mg::DisplayConfigurationMode> modes;
            for (auto j = 0u; j <= i; j++)
            {
                geom::Size sz{mode_index*4, mode_index*3};
                mg::DisplayConfigurationMode mode{sz, 10.0f * mode_index };
                mode_index++;
                modes.push_back(mode);
            }

            size_t mode_index = modes.size() - 1; 
            geom::Size physical_size{};
            geom::Point top_left{};
            mg::DisplayConfigurationOutput output{
                mg::DisplayConfigurationOutputId{static_cast<int>(i)},
                mg::DisplayConfigurationCardId{static_cast<int>(i)},
                modes,
                physical_size,
                ((i % 2) == 0),
                ((i % 2) == 1),
                top_left,
                mode_index
            };

            outputs.push_back(output);
        }
    };

    void for_each_card(std::function<void(mg::DisplayConfigurationCard const&)>) const
    {
    }

    void for_each_output(std::function<void(mg::DisplayConfigurationOutput const&)> f) const
    {
<<<<<<< HEAD
        for(auto& disp : outputs)
=======
        for (auto& disp : outputs)
>>>>>>> 31c68815
        {
            f(disp);
        }
    }

    void configure_output(mg::DisplayConfigurationOutputId, bool, geom::Point, size_t)
    {
<<<<<<< HEAD
        
=======
>>>>>>> 31c68815
    }

    std::vector<mg::DisplayConfigurationOutput> outputs;
};

class StubDisplay : public mtd::NullDisplay
{
public:
    StubDisplay()
    {
    }

    void for_each_display_buffer(std::function<void(mg::DisplayBuffer&)> const& f) override
    {
        f(display_buffer);
    }

    std::shared_ptr<mg::DisplayConfiguration> configuration()
    {
        return mt::fake_shared(stub_display_config);
    }

    static StubDisplayConfig stub_display_config;
private:
    mtd::NullDisplayBuffer display_buffer;
};
StubDisplayConfig StubDisplay::stub_display_config;

char const* const mir_test_socket = mtf::test_socket_file().c_str();

class StubGraphicBufferAllocator : public mc::GraphicBufferAllocator
{
public:
    std::shared_ptr<mg::Buffer> alloc_buffer(mc::BufferProperties const&)
    {
        return std::shared_ptr<mg::Buffer>(new mtd::StubBuffer());
    }

    std::vector<geom::PixelFormat> supported_pixel_formats()
    {
        return pixel_formats;
    }

    static std::vector<geom::PixelFormat> const pixel_formats;
};

std::vector<geom::PixelFormat> const StubGraphicBufferAllocator::pixel_formats{
    geom::PixelFormat::bgr_888,
    geom::PixelFormat::abgr_8888,
    geom::PixelFormat::xbgr_8888
};

class StubPlatform : public mtd::NullPlatform
{
public:
    std::shared_ptr<mc::GraphicBufferAllocator> create_buffer_allocator(
            std::shared_ptr<mg::BufferInitializer> const& /*buffer_initializer*/) override
    {
        return std::make_shared<StubGraphicBufferAllocator>();
    }

    std::shared_ptr<mg::Display> create_display(
        std::shared_ptr<mg::DisplayConfigurationPolicy> const&) override
    {
        return std::make_shared<StubDisplay>();
    }
};

<<<<<<< HEAD
class StubAuthorizer : public mf::SessionAuthorizer
{
    bool connection_is_allowed(pid_t)
    {
        return true;
    }

    bool configure_display_is_allowed(pid_t)
    {
        return false;
    }
};

=======
>>>>>>> 31c68815
}

TEST_F(BespokeDisplayServerTestFixture, display_info_reaches_client)
{
    struct ServerConfig : TestingServerConfiguration
    {
        std::shared_ptr<mg::Platform> the_graphics_platform()
        {
            using namespace testing;

            if (!platform)
                platform = std::make_shared<StubPlatform>();

            return platform;
        }

        std::shared_ptr<StubPlatform> platform;
    } server_config;

    launch_server_process(server_config);

    struct Client : TestingClientConfiguration
    {
        void exec()
        {
            auto connection = mir_connect_sync(mir_test_socket, __PRETTY_FUNCTION__);
            auto configuration = mir_connection_create_display_config(connection);
<<<<<<< HEAD

            EXPECT_THAT(configuration, mt::ClientTypeConfigMatches(StubDisplay::stub_display_config.outputs,
                                                                   StubGraphicBufferAllocator::pixel_formats));

            mir_display_config_destroy(configuration);
            mir_connection_release(connection);
        }
    } client_config;

    launch_client_process(client_config);
}

TEST_F(BespokeDisplayServerTestFixture, display_change_request_for_unauthorized_client)
{
    struct ServerConfig : TestingServerConfiguration
    {
        std::shared_ptr<mg::Platform> the_graphics_platform()
        {
            if (!platform)
                platform = std::make_shared<StubPlatform>();
            return platform;
        }

        std::shared_ptr<mf::SessionAuthorizer> the_session_authorizer()
        {
            if (!authorizer)
            {
                authorizer = std::make_shared<StubAuthorizer>();
            }
            return authorizer;
        }

        std::shared_ptr<StubAuthorizer> authorizer;
        std::shared_ptr<StubPlatform> platform;
    } server_config;

    launch_server_process(server_config);
    
    struct Client : TestingClientConfiguration
    {
        void exec()
        {
            auto connection = mir_connect_sync(mir_test_socket, __PRETTY_FUNCTION__);
            auto configuration = mir_connection_create_display_config(connection);
=======

            EXPECT_THAT(configuration, mt::ClientTypeConfigMatches(StubDisplay::stub_display_config.outputs,
                                                                   StubGraphicBufferAllocator::pixel_formats));
>>>>>>> 31c68815

            mir_wait_for(mir_connection_apply_display_config(connection, configuration));
            EXPECT_THAT(mir_connection_get_error_message(connection),
                        testing::HasSubstr("not authorized to apply display configurations"));
 
            mir_display_config_destroy(configuration);
            mir_connection_release(connection);
        }
    } client_config;

    launch_client_process(client_config);
}

/* TODO: this test currently checks the same format list against both the surface formats
         and display formats. Improve test to return different format lists for both concepts */ 
TEST_F(BespokeDisplayServerTestFixture, display_surface_pfs_reaches_client)
{
    struct ServerConfig : TestingServerConfiguration
    {
        std::shared_ptr<mg::Platform> the_graphics_platform()
        {
            using namespace testing;

            if (!platform)
                platform = std::make_shared<StubPlatform>();

            return platform;
        }

        std::shared_ptr<StubPlatform> platform;
    } server_config;

    launch_server_process(server_config);

    struct Client : TestingClientConfiguration
    {
        void exec()
        {
            MirConnection* connection = mir_connect_sync(mir_test_socket, __PRETTY_FUNCTION__);

            unsigned int const format_storage_size = 4;
            MirPixelFormat formats[format_storage_size]; 
            unsigned int returned_format_size = 0;
            mir_connection_get_available_surface_formats(connection,
                formats, format_storage_size, &returned_format_size);

            ASSERT_EQ(returned_format_size, StubGraphicBufferAllocator::pixel_formats.size());
            for (auto i=0u; i < returned_format_size; ++i)
            {
                EXPECT_EQ(StubGraphicBufferAllocator::pixel_formats[i],
                          static_cast<geom::PixelFormat>(formats[i]));
            }

            mir_connection_release(connection);
        }
    } client_config;

    launch_client_process(client_config);
}<|MERGE_RESOLUTION|>--- conflicted
+++ resolved
@@ -87,11 +87,7 @@
 
     void for_each_output(std::function<void(mg::DisplayConfigurationOutput const&)> f) const
     {
-<<<<<<< HEAD
-        for(auto& disp : outputs)
-=======
         for (auto& disp : outputs)
->>>>>>> 31c68815
         {
             f(disp);
         }
@@ -99,10 +95,6 @@
 
     void configure_output(mg::DisplayConfigurationOutputId, bool, geom::Point, size_t)
     {
-<<<<<<< HEAD
-        
-=======
->>>>>>> 31c68815
     }
 
     std::vector<mg::DisplayConfigurationOutput> outputs;
@@ -171,7 +163,6 @@
     }
 };
 
-<<<<<<< HEAD
 class StubAuthorizer : public mf::SessionAuthorizer
 {
     bool connection_is_allowed(pid_t)
@@ -185,8 +176,6 @@
     }
 };
 
-=======
->>>>>>> 31c68815
 }
 
 TEST_F(BespokeDisplayServerTestFixture, display_info_reaches_client)
@@ -214,7 +203,6 @@
         {
             auto connection = mir_connect_sync(mir_test_socket, __PRETTY_FUNCTION__);
             auto configuration = mir_connection_create_display_config(connection);
-<<<<<<< HEAD
 
             EXPECT_THAT(configuration, mt::ClientTypeConfigMatches(StubDisplay::stub_display_config.outputs,
                                                                    StubGraphicBufferAllocator::pixel_formats));
@@ -259,11 +247,6 @@
         {
             auto connection = mir_connect_sync(mir_test_socket, __PRETTY_FUNCTION__);
             auto configuration = mir_connection_create_display_config(connection);
-=======
-
-            EXPECT_THAT(configuration, mt::ClientTypeConfigMatches(StubDisplay::stub_display_config.outputs,
-                                                                   StubGraphicBufferAllocator::pixel_formats));
->>>>>>> 31c68815
 
             mir_wait_for(mir_connection_apply_display_config(connection, configuration));
             EXPECT_THAT(mir_connection_get_error_message(connection),
