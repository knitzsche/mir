/*
 * Copyright © 2013 Canonical Ltd.
 *
 * This program is free software: you can redistribute it and/or modify
 * it under the terms of the GNU General Public License version 2 or 3 as
 * published by the Free Software Foundation.
 *
 * This program is distributed in the hope that it will be useful,
 * but WITHOUT ANY WARRANTY; without even the implied warranty of
 * MERCHANTABILITY or FITNESS FOR A PARTICULAR PURPOSE.  See the
 * GNU General Public License for more details.
 *
 * You should have received a copy of the GNU General Public License
 * along with this program.  If not, see <http://www.gnu.org/licenses/>.
 *
 * Authored by: Kevin DuBois <kevin.dubois@canonical.com>
 */

#include "multithread_harness.h"

#include "src/server/compositor/stream.h"
<<<<<<< HEAD
#include "src/server/frontend/buffer_map.h"
=======
>>>>>>> ce7b644a
#include "mir/graphics/graphic_buffer_allocator.h"

#include <gmock/gmock.h>
#include <future>
#include <thread>
#include <chrono>
#include <mutex>
#include <atomic>

namespace mc = mir::compositor;
namespace mf = mir::frontend;
namespace mg = mir::graphics;
namespace mt = mir::testing;
namespace geom = mir::geometry;

namespace
{

struct SwapperSwappingStress : public ::testing::Test
{
    void SetUp()
    {
        stream = std::make_shared<mc::Stream>(
<<<<<<< HEAD
            std::make_shared<mf::BufferMap>(nullptr),
=======
>>>>>>> ce7b644a
            geom::Size{380, 210}, mir_pixel_format_abgr_8888);
    }

    std::shared_ptr<mc::Stream> stream;
};

} // namespace

TEST_F(SwapperSwappingStress, swapper)
{
    std::atomic_bool done(false);

    auto f = std::async(std::launch::async,
                [&]
                {
                    std::shared_ptr<mg::Buffer> buffer = nullptr;
                    for(auto i=0u; i < 400; i++)
                    {
                        stream->submit_buffer(buffer);
                        std::this_thread::yield();
                    }
                    done = true;
                });

    auto g = std::async(std::launch::async,
                [&]
                {
                    while (!done)
                    {
                        auto b = stream->lock_compositor_buffer(0);
                        std::this_thread::yield();
                        b.reset();
                    }
                });

    auto h = std::async(std::launch::async,
                [this]
                {
                    for(auto i=0u; i < 100; i++)
                    {
                        stream->allow_framedropping(true);
                        std::this_thread::yield();
                        stream->allow_framedropping(false);
                        std::this_thread::yield();
                    }
                });

    f.wait();
    g.wait();
    h.wait();
}

TEST_F(SwapperSwappingStress, different_swapper_types)
{
    std::atomic_bool done(false);

    auto f = std::async(std::launch::async,
                [&]
                {
                    std::shared_ptr<mg::Buffer> buffer = nullptr;
                    for(auto i=0u; i < 400; i++)
                    {
                        stream->submit_buffer(buffer);
                        std::this_thread::yield();
                    }
                    done = true;
                });

    auto g = std::async(std::launch::async,
                [&]
                {
                    while (!done)
                    {
                        auto b = stream->lock_compositor_buffer(0);
                        std::this_thread::yield();
                        b.reset();
                    }
                });

    auto h = std::async(std::launch::async,
                [this]
                {
                    for(auto i=0u; i < 200; i++)
                    {
                        stream->allow_framedropping(true);
                        std::this_thread::yield();
                        stream->allow_framedropping(false);
                        std::this_thread::yield();
                    }
                });

    f.wait();
    g.wait();
    h.wait();
}<|MERGE_RESOLUTION|>--- conflicted
+++ resolved
@@ -19,10 +19,6 @@
 #include "multithread_harness.h"
 
 #include "src/server/compositor/stream.h"
-<<<<<<< HEAD
-#include "src/server/frontend/buffer_map.h"
-=======
->>>>>>> ce7b644a
 #include "mir/graphics/graphic_buffer_allocator.h"
 
 #include <gmock/gmock.h>
@@ -46,10 +42,6 @@
     void SetUp()
     {
         stream = std::make_shared<mc::Stream>(
-<<<<<<< HEAD
-            std::make_shared<mf::BufferMap>(nullptr),
-=======
->>>>>>> ce7b644a
             geom::Size{380, 210}, mir_pixel_format_abgr_8888);
     }
 
