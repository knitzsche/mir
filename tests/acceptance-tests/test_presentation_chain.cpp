--- conflicted
+++ resolved
@@ -324,55 +324,16 @@
     }
 
     for (auto& context : contexts)
-<<<<<<< HEAD
-        mir_buffer_set_callback(context.buffer(), ignore_callback, nullptr);
-}
-
-TEST_F(PresentationChain, submission_will_eventually_call_callback_reassociated)
-{
-    SurfaceWithChainFromReassociation window(connection, size, pf);
-
-    auto const num_buffers = 2u;
-    std::array<MirBufferSync, num_buffers> contexts;
-    auto num_iterations = 50u;
-    for(auto& context : contexts)
-    {
-        mir_connection_allocate_buffer(
-            connection,
-            size.width.as_int(), size.height.as_int(), pf,
-            buffer_callback, &context);
-        ASSERT_TRUE(context.wait_for_buffer(10s));
-        ASSERT_THAT(context.buffer(), Ne(nullptr));    
-    }
-
-    for(auto i = 0u; i < num_iterations; i++)
-    {
-        mir_presentation_chain_submit_buffer(window.chain(), contexts[i % num_buffers].buffer());
-        contexts[i % num_buffers].unavailable();
-        if (i != 0)
-            ASSERT_TRUE(contexts[(i-1) % num_buffers].wait_for_buffer(10s)) << "iteration " << i;
-    }
-    for (auto& context : contexts)
-        mir_buffer_set_callback(context.buffer(), ignore_callback, nullptr);
-=======
         mir_buffer_release(context.buffer());
->>>>>>> 51352998
 }
 
 TEST_F(PresentationChain, buffers_can_be_destroyed_before_theyre_returned)
 {
     SurfaceWithChainFromStart window(connection, size, pf);
 
-<<<<<<< HEAD
     MirBufferSync context;
-    mir_connection_allocate_buffer(
-        connection,
-        size.width.as_int(), size.height.as_int(), pf,
-        buffer_callback, &context);
-=======
     auto buffer = mir_connection_allocate_buffer_sync(
-        connection, size.width.as_int(), size.height.as_int(), pf, usage);
->>>>>>> 51352998
+        connection, size.width.as_int(), size.height.as_int(), pf);
 
     mir_presentation_chain_submit_buffer(window.chain(), buffer, ignore_callback, nullptr);
     mir_buffer_release(buffer);
@@ -382,22 +343,9 @@
 {
     SurfaceWithChainFromStart window(connection, size, pf);
 
-<<<<<<< HEAD
-    MirBufferSync context;
-    mir_connection_allocate_buffer(
-        connection,
-        size.width.as_int(), size.height.as_int(), pf,
-        buffer_callback, &context);
-
-    ASSERT_TRUE(context.wait_for_buffer(10s));
-    ASSERT_THAT(context.buffer(), Ne(nullptr));
-
-    mir_buffer_unmap(context.buffer());
-=======
     auto buffer = mir_connection_allocate_buffer_sync(
-        connection, size.width.as_int(), size.height.as_int(), pf, usage);
+        connection, size.width.as_int(), size.height.as_int(), pf);
     mir_buffer_unmap(buffer);
->>>>>>> 51352998
 }
 
 TEST_F(PresentationChain, destroying_a_chain_will_return_buffers_associated_with_chain)
@@ -422,19 +370,10 @@
     mir_window_apply_spec(window, spec);
     mir_window_spec_release(spec);
 
-<<<<<<< HEAD
-    MirBufferSync context;
-    mir_connection_allocate_buffer(
-        connection,
-        size.width.as_int(), size.height.as_int(), pf,
-        buffer_callback, &context);
-    ASSERT_TRUE(context.wait_for_buffer(10s));
-=======
     auto buffer = mir_connection_allocate_buffer_sync(
-        connection, size.width.as_int(), size.height.as_int(), pf, usage);
+        connection, size.width.as_int(), size.height.as_int(), pf);
 
     MirBufferSync context(buffer);
->>>>>>> 51352998
     context.unavailable();
     mir_presentation_chain_submit_buffer(chain, context.buffer(), buffer_callback, &context);
 
@@ -458,16 +397,8 @@
     auto format = mir_pixel_format_abgr_8888;
 
     SurfaceWithChainFromStart window(connection, size, pf);
-<<<<<<< HEAD
-    mir_connection_allocate_buffer(
-        connection, width.as_int(), height.as_int(), format,
-        buffer_callback, &context);
-    ASSERT_TRUE(context.wait_for_buffer(10s));
-    auto buffer = context.buffer();
-=======
     auto buffer = mir_connection_allocate_buffer_sync(
-        connection, width.as_int(), height.as_int(), format, usage);
->>>>>>> 51352998
+        connection, width.as_int(), height.as_int(), format);
     EXPECT_THAT(mir_buffer_get_width(buffer), Eq(width.as_uint32_t()));
     EXPECT_THAT(mir_buffer_get_height(buffer), Eq(height.as_uint32_t()));
     EXPECT_THAT(mir_buffer_get_pixel_format(buffer), Eq(format));
@@ -475,17 +406,8 @@
 
 TEST_F(PresentationChain, can_check_valid_buffers)
 {
-<<<<<<< HEAD
-    MirBufferSync context;
-    mir_connection_allocate_buffer(
-        connection, size.width.as_int(), size.height.as_int(), pf,
-        buffer_callback, &context);
-    ASSERT_TRUE(context.wait_for_buffer(10s));
-    auto buffer = context.buffer();
-=======
     auto buffer = mir_connection_allocate_buffer_sync(
-        connection, size.width.as_int(), size.height.as_int(), pf, usage);
->>>>>>> 51352998
+        connection, size.width.as_int(), size.height.as_int(), pf);
     ASSERT_THAT(buffer, Ne(nullptr));
     EXPECT_TRUE(mir_buffer_is_valid(buffer));
     EXPECT_THAT(mir_buffer_get_error_message(buffer), StrEq(""));
@@ -493,60 +415,9 @@
 
 TEST_F(PresentationChain, can_check_invalid_buffers)
 {
-<<<<<<< HEAD
-    MirBufferSync context;
-    mir_connection_allocate_buffer(connection, 0, 0, pf, buffer_callback, &context);
-    ASSERT_TRUE(context.wait_for_buffer(10s));
-    auto buffer = context.buffer();
-=======
-    auto buffer = mir_connection_allocate_buffer_sync(connection, 0, 0, pf, usage);
->>>>>>> 51352998
+    auto buffer = mir_connection_allocate_buffer_sync(connection, 0, 0, pf);
     ASSERT_THAT(buffer, Ne(nullptr));
     EXPECT_FALSE(mir_buffer_is_valid(buffer));
     EXPECT_THAT(mir_buffer_get_error_message(buffer), Not(StrEq("")));
     mir_buffer_release(buffer);
-<<<<<<< HEAD
-}
-
-namespace
-{
-void another_buffer_callback(MirBuffer* buffer, void* context)
-{
-    buffer_callback(buffer, context);
-}
-}
-TEST_F(PresentationChain, buffers_callback_can_be_reassigned)
-{
-    SurfaceWithChainFromStart window(connection, size, pf);
-
-    MirBufferSync second_buffer_context;
-    MirBufferSync context;
-    MirBufferSync another_context;
-    mir_connection_allocate_buffer(
-        connection,
-        size.width.as_int(), size.height.as_int(), pf,
-        buffer_callback, &context);
-    mir_connection_allocate_buffer(
-        connection,
-        size.width.as_int(), size.height.as_int(), pf,
-        buffer_callback, &second_buffer_context);
-
-    ASSERT_TRUE(context.wait_for_buffer(10s));
-    ASSERT_THAT(context.buffer(), Ne(nullptr));
-    ASSERT_TRUE(second_buffer_context.wait_for_buffer(10s));
-    ASSERT_THAT(second_buffer_context.buffer(), Ne(nullptr));
-
-    mir_buffer_set_callback(context.buffer(), another_buffer_callback, &another_context);
-
-    mir_presentation_chain_submit_buffer(window.chain(), context.buffer());
-    //flush the 1st buffer out
-    mir_presentation_chain_submit_buffer(window.chain(), second_buffer_context.buffer());
-
-    ASSERT_TRUE(another_context.wait_for_buffer(10s));
-    ASSERT_THAT(another_context.buffer(), Ne(nullptr));
-
-    mir_buffer_set_callback(context.buffer(), ignore_callback, nullptr);
-    mir_buffer_set_callback(second_buffer_context.buffer(), ignore_callback, nullptr);
-=======
->>>>>>> 51352998
 }