--- conflicted
+++ resolved
@@ -107,11 +107,6 @@
 
         signal_display_server = &server;
 
-<<<<<<< HEAD
-        signal_display_server = &server;
-
-=======
->>>>>>> f43e8bf1
         {
             struct ScopedFuture
             {
@@ -239,13 +234,10 @@
     while (error && std::chrono::system_clock::now() < limit);
 
     return !error;
-<<<<<<< HEAD
-=======
 }
 
 std::string const& mir::test_socket_file()
 {
     static const std::string socket_file{"./mir_socket_test"};
     return socket_file;
->>>>>>> f43e8bf1
 }