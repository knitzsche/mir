/*
 * Copyright © 2013-2014 Canonical Ltd.
 *
 * This program is free software: you can redistribute it and/or modify
 * it under the terms of the GNU General Public License version 3 as
 * published by the Free Software Foundation.
 *
 * This program is distributed in the hope that it will be useful,
 * but WITHOUT ANY WARRANTY; without even the implied warranty of
 * MERCHANTABILITY or FITNESS FOR A PARTICULAR PURPOSE.  See the
 * GNU General Public License for more details.
 *
 * You should have received a copy of the GNU General Public License
 * along with this program.  If not, see <http://www.gnu.org/licenses/>.
 *
 * Authored by: Robert Carr <robert.carr@canonical.com>
 *              Andreas Pokorny <andreas.pokorny@canonical.com>
 */

#include "mir/scene/surface_creation_parameters.h"
#include "mir/scene/placement_strategy.h"
#include "mir/scene/surface.h"
#include "src/server/scene/session_container.h"
#include "mir/scene/session.h"
#include "mir/shell/surface_coordinator_wrapper.h"

#include "mir_test/fake_event_hub.h"
#include "mir_test/wait_condition.h"
#include "mir_test/client_event_matchers.h"
#include "mir_test/barrier.h"
#include "mir_test_framework/server_runner.h"
#include "mir_test_framework/input_testing_server_configuration.h"
#include "mir_test_framework/input_testing_client_configuration.h"
#include "mir_test_framework/declarative_placement_strategy.h"

#include <gtest/gtest.h>
#include <gmock/gmock.h>

#include <cstring>

namespace mi = mir::input;
namespace mis = mi::synthesis;
namespace msh = mir::shell;
namespace ms = mir::scene;
namespace geom = mir::geometry;
namespace mt = mir::test;
namespace mtd = mt::doubles;
namespace mtf = mir_test_framework;

namespace
{
struct ServerConfiguration : mtf::InputTestingServerConfiguration
{
    mt::Barrier& input_cb_setup_fence;
    
    static geom::Rectangle const display_bounds;

    std::function<void(mtf::InputTestingServerConfiguration& server)> produce_events;
    mtf::SurfaceGeometries client_geometries;
    mtf::SurfaceDepths client_depths;

    ServerConfiguration(mt::Barrier& input_cb_setup_fence) : 
        InputTestingServerConfiguration({display_bounds}),
        input_cb_setup_fence(input_cb_setup_fence)
    {
    }

    std::shared_ptr<ms::PlacementStrategy> the_placement_strategy() override
    {
        return std::make_shared<mtf::DeclarativePlacementStrategy>(
            InputTestingServerConfiguration::the_placement_strategy(),
            client_geometries, client_depths);
    }

    void inject_input()
    {
        input_cb_setup_fence.ready();
        produce_events(*this);
    }

    std::function<std::shared_ptr<ms::SurfaceCoordinator>(std::shared_ptr<ms::SurfaceCoordinator> const& wrapped)> scwrapper
        = [](std::shared_ptr<ms::SurfaceCoordinator> const& wrapped) { return wrapped; };

    std::shared_ptr<ms::SurfaceCoordinator>
    wrap_surface_coordinator(std::shared_ptr<ms::SurfaceCoordinator> const& wrapped) override
    {
        return scwrapper(wrapped);
    }
};

geom::Rectangle const ServerConfiguration::display_bounds = {{0, 0}, {1600, 1600}};

struct ClientConfig : mtf::InputTestingClientConfiguration
{
    std::function<void(MockInputHandler&, mt::WaitCondition&)> expect_cb;

    ClientConfig(std::string const& client_name, mt::Barrier& client_ready_fence)
        : InputTestingClientConfiguration(client_name, client_ready_fence)
    {
    }

    void tear_down() { if (thread.joinable()) thread.join(); }

    void expect_input(MockInputHandler &handler, mt::WaitCondition& events_received) override
    {
        expect_cb(handler, events_received);
    }

    void exec() { thread = std::thread([this]{ mtf::InputTestingClientConfiguration::exec(); }); }

private:
    std::thread thread;
};


struct DeferredInProcessServer : testing::Test, private mtf::ServerRunner
{
    void TearDown() override { ServerRunner::stop_server(); }

    using ServerRunner::start_server;
    using ServerRunner::new_connection;
};

struct TestClientInput : DeferredInProcessServer
{
    std::string const arbitrary_client_name{"input-test-client"};
    std::string const test_client_name_1 = "1";
    std::string const test_client_name_2 = "2";

    mt::Barrier fence{2};
    mt::WaitCondition second_client_done;
    ServerConfiguration server_configuration{fence};

    mir::DefaultServerConfiguration& server_config() override { return server_configuration; }

    ClientConfig client_config{arbitrary_client_name, fence};
    ClientConfig client_config_1{test_client_name_1, fence};
    ClientConfig client_config_2{test_client_name_2, fence};

    void start_server()
    {
        DeferredInProcessServer::start_server();
        server_configuration.exec();
    }

    void start_client(mtf::InputTestingClientConfiguration& config)
    {
        config.connect_string = new_connection();
        config.exec();
    }

    void TearDown()
    {
        client_config.tear_down();
        client_config_1.tear_down();
        client_config_2.tear_down();
        server_configuration.on_exit();
        DeferredInProcessServer::TearDown();
    }
};
}

using namespace ::testing;
using MockHandler = mtf::InputTestingClientConfiguration::MockInputHandler;


TEST_F(TestClientInput, clients_receive_key_input)
{
    server_configuration.produce_events = [&](mtf::InputTestingServerConfiguration& server)
         {
             int const num_events_produced = 3;

             for (int i = 0; i < num_events_produced; i++)
                 server.fake_event_hub->synthesize_event(mis::a_key_down_event()
                                                         .of_scancode(KEY_ENTER));
         };

    start_server();

    client_config.expect_cb = [&](MockHandler& handler, mt::WaitCondition& events_received)
        {
            InSequence seq;

            EXPECT_CALL(handler, handle_input(mt::KeyDownEvent())).Times(2);
            EXPECT_CALL(handler, handle_input(mt::KeyDownEvent())).Times(1)
                .WillOnce(mt::WakeUp(&events_received));

        };
    start_client(client_config);
}

TEST_F(TestClientInput, clients_receive_us_english_mapped_keys)
{
    server_configuration.produce_events = [&](mtf::InputTestingServerConfiguration& server)
        {
            server.fake_event_hub->synthesize_event(mis::a_key_down_event()
                .of_scancode(KEY_LEFTSHIFT));
            server.fake_event_hub->synthesize_event(mis::a_key_down_event()
                .of_scancode(KEY_4));
        };
    start_server();

    client_config.expect_cb =  [&](MockHandler& handler, mt::WaitCondition& events_received)
        {
            InSequence seq;

            EXPECT_CALL(handler, handle_input(AllOf(mt::KeyDownEvent(), mt::KeyOfSymbol(XKB_KEY_Shift_L)))).Times(1);
            EXPECT_CALL(handler, handle_input(AllOf(mt::KeyDownEvent(), mt::KeyOfSymbol(XKB_KEY_dollar)))).Times(1)
                .WillOnce(mt::WakeUp(&events_received));
        };
    start_client(client_config);
}

TEST_F(TestClientInput, clients_receive_motion_inside_window)
{
    server_configuration.produce_events = [&](mtf::InputTestingServerConfiguration& server)
        {
             server.fake_event_hub->synthesize_event(mis::a_motion_event().with_movement(mtf::InputTestingClientConfiguration::surface_width - 1,
                 mtf::InputTestingClientConfiguration::surface_height - 1));
             server.fake_event_hub->synthesize_event(mis::a_motion_event().with_movement(2,2));
        };
    start_server();

    client_config.expect_cb = [&](MockHandler& handler, mt::WaitCondition& events_received)
        {
            InSequence seq;

            // We should see the cursor enter
            EXPECT_CALL(handler, handle_input(mt::HoverEnterEvent())).Times(1);
            EXPECT_CALL(handler, handle_input(
                mt::MotionEventWithPosition(mtf::InputTestingClientConfiguration::surface_width - 1,
                                        mtf::InputTestingClientConfiguration::surface_height - 1))).Times(1)
                .WillOnce(mt::WakeUp(&events_received));
            // But we should not receive an event for the second movement outside of our surface!
        };
    start_client(client_config);
}

TEST_F(TestClientInput, clients_receive_button_events_inside_window)
{
    server_configuration.produce_events = [&](mtf::InputTestingServerConfiguration& server)
        {
             server.fake_event_hub->synthesize_event(mis::a_button_down_event()
                 .of_button(BTN_LEFT).with_action(mis::EventAction::Down));
        };
    start_server();

    client_config.expect_cb = [&](MockHandler& handler, mt::WaitCondition& events_received)
        {
            InSequence seq;

            // The cursor starts at (0, 0).
            EXPECT_CALL(handler, handle_input(mt::ButtonDownEvent(0, 0))).Times(1)
                .WillOnce(mt::WakeUp(&events_received));
        };
    start_client(client_config);
}

TEST_F(TestClientInput, multiple_clients_receive_motion_inside_windows)
{
    static int const screen_width = 1000;
    static int const screen_height = 800;
    static int const client_height = screen_height/2;
    static int const client_width = screen_width/2;

    fence.reset(3);
    server_configuration.produce_events = [&](mtf::InputTestingServerConfiguration& server)
        {
            // In the bounds of the first surface
            server.fake_event_hub->synthesize_event(mis::a_motion_event().with_movement(screen_width/2-1, screen_height/2-1));
            // In the bounds of the second surface
            server.fake_event_hub->synthesize_event(mis::a_motion_event().with_movement(screen_width/2, screen_height/2));
        };
    server_configuration.client_geometries[test_client_name_1] = {{0, 0}, {client_width, client_height}};
    server_configuration.client_geometries[test_client_name_2] = {{screen_width/2, screen_height/2}, {client_width, client_height}};
    start_server();

    client_config_1.expect_cb = [&](MockHandler& handler, mt::WaitCondition& events_received)
        {
            InSequence seq;
            EXPECT_CALL(handler, handle_input(mt::HoverEnterEvent())).Times(1);
            EXPECT_CALL(handler, handle_input(mt::MotionEventWithPosition(client_width - 1, client_height - 1))).Times(1);
            EXPECT_CALL(handler, handle_input(mt::HoverExitEvent())).Times(1)
                .WillOnce(mt::WakeUp(&events_received));
        };
    client_config_2.expect_cb = [&](MockHandler& handler, mt::WaitCondition& events_received)
        {
             InSequence seq;
             EXPECT_CALL(handler, handle_input(mt::HoverEnterEvent())).Times(1);
             EXPECT_CALL(handler, handle_input(mt::MotionEventWithPosition(client_width - 1, client_height - 1))).Times(1)
                 .WillOnce(mt::WakeUp(&events_received));
        };

    start_client(client_config_1);
    start_client(client_config_2);
}

namespace
{
struct RegionApplyingSurfaceCoordinator : msh::SurfaceCoordinatorWrapper
{
    RegionApplyingSurfaceCoordinator(std::shared_ptr<ms::SurfaceCoordinator> wrapped_coordinator,
        std::initializer_list<geom::Rectangle> const& input_rectangles)
        : msh::SurfaceCoordinatorWrapper(wrapped_coordinator),
          input_rectangles(input_rectangles)
    {
    }

    std::shared_ptr<ms::Surface> add_surface(
        ms::SurfaceCreationParameters const& params,
        ms::Session* session) override
    {
        auto surface = wrapped->add_surface(params, session);

        surface->set_input_region(input_rectangles);

        return surface;
    }

    std::vector<geom::Rectangle> const input_rectangles;
};
}

TEST_F(TestClientInput, clients_do_not_receive_motion_outside_input_region)
{
    static int const screen_width = 100;
    static int const screen_height = 100;

    static std::initializer_list<geom::Rectangle> client_input_regions{
        {geom::Point{0, 0}, {screen_width-80, screen_height}},
        {geom::Point{screen_width-20, 0}, {screen_width-80, screen_height}}
    };

    server_configuration.scwrapper = [&](std::shared_ptr<ms::SurfaceCoordinator> const& wrapped)
        -> std::shared_ptr<ms::SurfaceCoordinator>
        {
            return std::make_shared<RegionApplyingSurfaceCoordinator>(wrapped, client_input_regions);
        };

    server_configuration.produce_events = [&](mtf::InputTestingServerConfiguration& server)
        {
            // First we will move the cursor in to the input region on the left side of the window. We should see a click here
            server.fake_event_hub->synthesize_event(mis::a_motion_event().with_movement(1, 1));
            server.fake_event_hub->synthesize_event(mis::a_button_down_event().of_button(BTN_LEFT).with_action(mis::EventAction::Down));
            server.fake_event_hub->synthesize_event(mis::a_button_up_event().of_button(BTN_LEFT));
            // Now in to the dead zone in the center of the window. We should not see a click here.
            server.fake_event_hub->synthesize_event(mis::a_motion_event().with_movement(49, 49));
            server.fake_event_hub->synthesize_event(mis::a_button_down_event().of_button(BTN_LEFT).with_action(mis::EventAction::Down));
            server.fake_event_hub->synthesize_event(mis::a_button_up_event().of_button(BTN_LEFT));
            // Now in to the right edge of the window, in the right input region. Again we should see a click
            server.fake_event_hub->synthesize_event(mis::a_motion_event().with_movement(49, 49));
            server.fake_event_hub->synthesize_event(mis::a_button_down_event().of_button(BTN_LEFT).with_action(mis::EventAction::Down));
            server.fake_event_hub->synthesize_event(mis::a_button_up_event().of_button(BTN_LEFT));
        };
    start_server();

    client_config.expect_cb = [&](MockHandler& handler, mt::WaitCondition& events_received)
        {
            EXPECT_CALL(handler, handle_input(mt::HoverEnterEvent())).Times(AnyNumber());
            EXPECT_CALL(handler, handle_input(mt::HoverExitEvent())).Times(AnyNumber());
            EXPECT_CALL(handler, handle_input(mt::MovementEvent())).Times(AnyNumber());

            {
                // We should see two of the three button pairs.
                InSequence seq;
                EXPECT_CALL(handler, handle_input(mt::ButtonDownEvent(1, 1))).Times(1);
                EXPECT_CALL(handler, handle_input(mt::ButtonUpEvent(1, 1))).Times(1);
                EXPECT_CALL(handler, handle_input(mt::ButtonDownEvent(99, 99))).Times(1);
                EXPECT_CALL(handler, handle_input(mt::ButtonUpEvent(99, 99))).Times(1)
                    .WillOnce(mt::WakeUp(&events_received));
            }
        };
    start_client(client_config);
}

TEST_F(TestClientInput, scene_obscure_motion_events_by_stacking)
{
    static int const screen_width = 100;
    static int const screen_height = 100;

    static geom::Rectangle const screen_geometry{geom::Point{0, 0},
        geom::Size{screen_width, screen_height}};


    auto smaller_geometry = screen_geometry;
    smaller_geometry.size.width = geom::Width{screen_width/2};

    fence.reset(3);
    server_configuration.produce_events = [&](mtf::InputTestingServerConfiguration& server)
        {
            // First we will move the cursor in to the region where client 2 obscures client 1
            server.fake_event_hub->synthesize_event(mis::a_motion_event().with_movement(1, 1));
            server.fake_event_hub->synthesize_event(mis::a_button_down_event().of_button(BTN_LEFT).with_action(mis::EventAction::Down));
            server.fake_event_hub->synthesize_event(mis::a_button_up_event().of_button(BTN_LEFT));
            // Now we move to the unobscured region of client 1
            server.fake_event_hub->synthesize_event(mis::a_motion_event().with_movement(50, 0));
            server.fake_event_hub->synthesize_event(mis::a_button_down_event().of_button(BTN_LEFT).with_action(mis::EventAction::Down));
            server.fake_event_hub->synthesize_event(mis::a_button_up_event().of_button(BTN_LEFT));
        };
    server_configuration.client_geometries[test_client_name_1] = screen_geometry;
    server_configuration.client_geometries[test_client_name_2] = smaller_geometry;
    server_configuration.client_depths[test_client_name_1] = ms::DepthId{0};
    server_configuration.client_depths[test_client_name_2] = ms::DepthId{1};

    start_server();

    client_config_1.expect_cb = [&](MockHandler& handler, mt::WaitCondition& events_received)
        {
            EXPECT_CALL(handler, handle_input(mt::HoverEnterEvent())).Times(AnyNumber());
            EXPECT_CALL(handler, handle_input(mt::HoverExitEvent())).Times(AnyNumber());
            EXPECT_CALL(handler, handle_input(mt::MovementEvent())).Times(AnyNumber());
            {
                // We should only see one button event sequence.
                InSequence seq;
                EXPECT_CALL(handler, handle_input(mt::ButtonDownEvent(51, 1))).Times(1);
                EXPECT_CALL(handler, handle_input(mt::ButtonUpEvent(51, 1))).Times(1)
                    .WillOnce(mt::WakeUp(&events_received));
            }
        };

    client_config_2.expect_cb = [&](MockHandler& handler, mt::WaitCondition& events_received)
        {
            EXPECT_CALL(handler, handle_input(mt::HoverEnterEvent())).Times(AnyNumber());
            EXPECT_CALL(handler, handle_input(mt::HoverExitEvent())).Times(AnyNumber());
            EXPECT_CALL(handler, handle_input(mt::MovementEvent())).Times(AnyNumber());
            {
                // Likewise we should only see one button sequence.
              InSequence seq;
              EXPECT_CALL(handler, handle_input(mt::ButtonDownEvent(1, 1))).Times(1);
              EXPECT_CALL(handler, handle_input(mt::ButtonUpEvent(1, 1))).Times(1)
                  .WillOnce(mt::WakeUp(&events_received));
            }
        };

    start_client(client_config_1);
    start_client(client_config_2);
}

namespace
{

ACTION_P(SignalFence, fence)
{
    fence->wake_up_everyone();
}

}

TEST_F(TestClientInput, hidden_clients_do_not_receive_pointer_events)
{
    fence.reset(3);
    server_configuration.produce_events = [&](mtf::InputTestingServerConfiguration& server)
        {
            // We send one event and then hide the surface on top before sending the next.
            // So we expect each of the two surfaces to receive one even
            server.fake_event_hub->synthesize_event(mis::a_motion_event().with_movement(1,1));
            // We use a fence to ensure we do not hide the client
            // before event dispatch occurs
            second_client_done.wait_for_at_most_seconds(60);

            server.the_session_container()->for_each([&](std::shared_ptr<ms::Session> const& session) -> void
            {
                if (session->name() == test_client_name_2)
                    session->hide();
            });

            server.fake_event_hub->synthesize_event(mis::a_motion_event().with_movement(1,1));
        };
    server_configuration.client_depths[test_client_name_1] = ms::DepthId{0};
    server_configuration.client_depths[test_client_name_2] = ms::DepthId{1};
    start_server();

    client_config_1.expect_cb = [&](MockHandler& handler, mt::WaitCondition& events_received)
        {
            EXPECT_CALL(handler, handle_input(mt::HoverEnterEvent())).Times(AnyNumber());
            EXPECT_CALL(handler, handle_input(mt::HoverExitEvent())).Times(AnyNumber());
            EXPECT_CALL(handler, handle_input(mt::MotionEventWithPosition(2, 2))).Times(1)
                .WillOnce(mt::WakeUp(&events_received));
        };

    client_config_2.expect_cb = [&](MockHandler& handler, mt::WaitCondition& events_received)
        {
            EXPECT_CALL(handler, handle_input(mt::HoverEnterEvent())).Times(AnyNumber());
            EXPECT_CALL(handler, handle_input(mt::HoverExitEvent())).Times(AnyNumber());
            EXPECT_CALL(handler, handle_input(mt::MotionEventWithPosition(1, 1))).Times(1)
                .WillOnce(DoAll(SignalFence(&second_client_done), mt::WakeUp(&events_received)));
        };

    start_client(client_config_1);
    start_client(client_config_2);
}

TEST_F(TestClientInput, clients_receive_motion_within_co_ordinate_system_of_window)
{
    static int const screen_width = 1000;
    static int const screen_height = 800;
    static int const client_height = screen_height/2;
    static int const client_width = screen_width/2;

    server_configuration.produce_events = [&](mtf::InputTestingServerConfiguration& server)
        {
            server.the_session_container()->for_each([&](std::shared_ptr<ms::Session> const& session) -> void
            {
                session->default_surface()->move_to(geom::Point{screen_width/2-40, screen_height/2-80});
            });
            server.fake_event_hub->synthesize_event(mis::a_motion_event().with_movement(screen_width/2+40, screen_height/2+90));
        };
    server_configuration.client_geometries[arbitrary_client_name] ={{screen_width/2, screen_height/2}, {client_width, client_height}};
    start_server();

    client_config.expect_cb = [&](MockHandler& handler, mt::WaitCondition& events_received)
        {
             InSequence seq;
             EXPECT_CALL(handler, handle_input(mt::HoverEnterEvent())).Times(1);
             EXPECT_CALL(handler, handle_input(mt::MotionEventWithPosition(80, 170))).Times(AnyNumber())
                 .WillOnce(mt::WakeUp(&events_received));
        };

    start_client(client_config);
}

<<<<<<< HEAD
TEST_F(TestClientInput, send_mir_input_events_through_surface)
{
    using namespace ::testing;

    MirEvent key_event;
    std::memset(&key_event, 0, sizeof key_event);
    key_event.type = mir_event_type_key;
    key_event.key.action= mir_key_action_down;

    server_configuration.produce_events = [key_event](mtf::InputTestingServerConfiguration& server)
         {
             server.the_session_container()->for_each([key_event](std::shared_ptr<ms::Session> const& session) -> void
                {
                std::cout << "Sending the event" << std::endl;
                    session->default_surface()->consume(key_event);
                });
         };
    start_server();

    client_config.expect_cb = [&](MockHandler& handler, mt::WaitCondition& events_received)
         {
                std::cout << "now expecting something" << std::endl;
             using namespace ::testing;
             EXPECT_CALL(handler, handle_input(mt::KeyDownEvent())).Times(1)
                 .WillOnce(mt::WakeUp(&events_received));

         };
    start_client(client_config);
                std::cout << "waiting for test to complete" << std::endl;
}

=======
// TODO: Consider tests for more input devices with custom mapping (i.e. joysticks...)
TEST_F(TestClientInput, usb_direct_input_devices_work)
{
    using namespace ::testing;

    auto minimum_touch = mi::android::FakeEventHub::TouchScreenMinAxisValue;
    auto maximum_touch = mi::android::FakeEventHub::TouchScreenMaxAxisValue;
    auto display_width = ServerConfiguration::display_bounds.size.width.as_uint32_t();
    auto display_height = ServerConfiguration::display_bounds.size.height.as_uint32_t();

    // We place a click 10% in to the touchscreens space in both axis, and a second at 0,0. Thus we expect to see a click at
    // .1*screen_width/height and a second at zero zero.
    static int const abs_touch_x_1 = minimum_touch+(maximum_touch-minimum_touch)*.10;
    static int const abs_touch_y_1 = minimum_touch+(maximum_touch-minimum_touch)*.10;
    static int const abs_touch_x_2 = 0;
    static int const abs_touch_y_2 = 0;
    
    static float const expected_scale_x = float(display_width) / (maximum_touch - minimum_touch + 1);
    static float const expected_scale_y = float(display_height) / (maximum_touch - minimum_touch + 1);

    static float const expected_motion_x_1 = expected_scale_x * abs_touch_x_1;
    static float const expected_motion_y_1 = expected_scale_y * abs_touch_y_1;
    static float const expected_motion_x_2 = expected_scale_x * abs_touch_x_2;
    static float const expected_motion_y_2 = expected_scale_y * abs_touch_y_2;

    server_configuration.produce_events = [&](mtf::InputTestingServerConfiguration& server)
        {
            server.fake_event_hub->synthesize_event(mis::a_touch_event().at_position(abs_touch_x_1, abs_touch_y_1));
            server.fake_event_hub->synthesize_event(mis::a_touch_event().at_position(abs_touch_x_2, abs_touch_y_2));
        };
    server_configuration.client_geometries[arbitrary_client_name] = ServerConfiguration::display_bounds;
    start_server();

    client_config.expect_cb = [&](MockHandler& handler, mt::WaitCondition& events_received)
        {
            InSequence seq;
            EXPECT_CALL(handler, handle_input(
                mt::TouchEvent(expected_motion_x_1, expected_motion_y_1))).Times(1);
            EXPECT_CALL(handler, handle_input(
                mt::MotionEventWithPosition(expected_motion_x_2, expected_motion_y_2))).Times(1)
                .WillOnce(mt::WakeUp(&events_received));
        };
    start_client(client_config);
}
>>>>>>> a948ba87
<|MERGE_RESOLUTION|>--- conflicted
+++ resolved
@@ -519,39 +519,6 @@
     start_client(client_config);
 }
 
-<<<<<<< HEAD
-TEST_F(TestClientInput, send_mir_input_events_through_surface)
-{
-    using namespace ::testing;
-
-    MirEvent key_event;
-    std::memset(&key_event, 0, sizeof key_event);
-    key_event.type = mir_event_type_key;
-    key_event.key.action= mir_key_action_down;
-
-    server_configuration.produce_events = [key_event](mtf::InputTestingServerConfiguration& server)
-         {
-             server.the_session_container()->for_each([key_event](std::shared_ptr<ms::Session> const& session) -> void
-                {
-                std::cout << "Sending the event" << std::endl;
-                    session->default_surface()->consume(key_event);
-                });
-         };
-    start_server();
-
-    client_config.expect_cb = [&](MockHandler& handler, mt::WaitCondition& events_received)
-         {
-                std::cout << "now expecting something" << std::endl;
-             using namespace ::testing;
-             EXPECT_CALL(handler, handle_input(mt::KeyDownEvent())).Times(1)
-                 .WillOnce(mt::WakeUp(&events_received));
-
-         };
-    start_client(client_config);
-                std::cout << "waiting for test to complete" << std::endl;
-}
-
-=======
 // TODO: Consider tests for more input devices with custom mapping (i.e. joysticks...)
 TEST_F(TestClientInput, usb_direct_input_devices_work)
 {
@@ -596,4 +563,28 @@
         };
     start_client(client_config);
 }
->>>>>>> a948ba87
+
+TEST_F(TestClientInput, send_mir_input_events_through_surface)
+{
+    MirEvent key_event;
+    std::memset(&key_event, 0, sizeof key_event);
+    key_event.type = mir_event_type_key;
+    key_event.key.action= mir_key_action_down;
+
+    server_configuration.produce_events = [key_event](mtf::InputTestingServerConfiguration& server)
+         {
+             server.the_session_container()->for_each([key_event](std::shared_ptr<ms::Session> const& session) -> void
+                {
+                    session->default_surface()->consume(key_event);
+                });
+         };
+
+    start_server();
+
+    client_config.expect_cb = [&](MockHandler& handler, mt::WaitCondition& events_received)
+    {
+        EXPECT_CALL(handler, handle_input(mt::KeyDownEvent())).Times(1)
+                 .WillOnce(mt::WakeUp(&events_received));
+    };
+    start_client(client_config);
+}