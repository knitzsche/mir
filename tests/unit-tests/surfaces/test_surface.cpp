/*
 * Copyright © 2012 Canonical Ltd.
 *
 * This program is free software: you can redistribute it and/or modify
 * it under the terms of the GNU General Public License version 3 as
 * published by the Free Software Foundation.
 *
 * This program is distributed in the hope that it will be useful,
 * but WITHOUT ANY WARRANTY; without even the implied warranty of
 * MERCHANTABILITY or FITNESS FOR A PARTICULAR PURPOSE.  See the
 * GNU General Public License for more details.
 *
 * You should have received a copy of the GNU General Public License
 * along with this program.  If not, see <http://www.gnu.org/licenses/>.
 *
 * Authored by: Thomas Voss <thomas.voss@canonical.com>
 */

#include "mir/surfaces/surface.h"
#include "mir/shell/surface_creation_parameters.h"
#include "mir/input/input_channel.h"

#include "mir_test_doubles/mock_buffer_stream.h"
#include "mir_test_doubles/stub_buffer.h"
#include "mir_test/fake_shared.h"

#include <gmock/gmock.h>
#include <gtest/gtest.h>

#include <stdexcept>

namespace ms = mir::surfaces;
namespace msh = mir::shell;
namespace mc = mir::compositor;
namespace mi = mir::input;
namespace geom = mir::geometry;
namespace mt = mir::test;
namespace mtd = mt::doubles;

namespace
{
struct MockInputChannel : public mi::InputChannel
{
    MOCK_CONST_METHOD0(server_fd, int());
    MOCK_CONST_METHOD0(client_fd, int());
};
}

TEST(SurfaceCreationParametersTest, default_creation_parameters)
{
    using namespace geom;
    msh::SurfaceCreationParameters params;
    
    geom::Point const default_point{geom::X{0}, geom::Y{0}};

    EXPECT_EQ(std::string(), params.name);
    EXPECT_EQ(Width(0), params.size.width);
    EXPECT_EQ(Height(0), params.size.height);
    EXPECT_EQ(default_point, params.top_left);
    EXPECT_EQ(mc::BufferUsage::undefined, params.buffer_usage);
    EXPECT_EQ(geom::PixelFormat::invalid, params.pixel_format);

    EXPECT_EQ(msh::a_surface(), params);
}

TEST(SurfaceCreationParametersTest, builder_mutators)
{
    using namespace geom;
    Size const size{Width{1024}, Height{768}};
    mc::BufferUsage const usage{mc::BufferUsage::hardware};
    geom::PixelFormat const format{geom::PixelFormat::abgr_8888};
    std::string name{"surface"};

    auto params = msh::a_surface().of_name(name)
                                 .of_size(size)
                                 .of_buffer_usage(usage)
                                 .of_pixel_format(format);

    EXPECT_EQ(name, params.name);
    EXPECT_EQ(size, params.size);
    EXPECT_EQ(usage, params.buffer_usage);
    EXPECT_EQ(format, params.pixel_format);
}

TEST(SurfaceCreationParametersTest, equality)
{
    using namespace geom;
    Size const size{Width{1024}, Height{768}};
    mc::BufferUsage const usage{mc::BufferUsage::hardware};
    geom::PixelFormat const format{geom::PixelFormat::abgr_8888};

    auto params0 = msh::a_surface().of_name("surface0")
                                  .of_size(size)
                                  .of_buffer_usage(usage)
                                  .of_pixel_format(format);

    auto params1 = msh::a_surface().of_name("surface1")
                                  .of_size(size)
                                  .of_buffer_usage(usage)
                                  .of_pixel_format(format);

    EXPECT_EQ(params0, params1);
    EXPECT_EQ(params1, params0);
}

TEST(SurfaceCreationParametersTest, inequality)
{
    using namespace geom;

    std::vector<Size> const sizes{{Width{1024}, Height{768}},
                                  {Width{1025}, Height{768}}};

    std::vector<mc::BufferUsage> const usages{mc::BufferUsage::hardware,
                                              mc::BufferUsage::software};

    std::vector<geom::PixelFormat> const formats{geom::PixelFormat::abgr_8888,
                                                 geom::PixelFormat::bgr_888};

    std::vector<msh::SurfaceCreationParameters> params_vec;

    for (auto const& size : sizes)
    {
        for (auto const& usage : usages)
        {
            for (auto const& format : formats)
            {
                auto cur_params = msh::a_surface().of_name("surface0")
                                                 .of_size(size)
                                                 .of_buffer_usage(usage)
                                                 .of_pixel_format(format);
                params_vec.push_back(cur_params);
                size_t cur_index = params_vec.size() - 1;

                /*
                 * Compare the current SurfaceCreationParameters with all the previously
                 * created ones.
                 */
                for (size_t i = 0; i < cur_index; i++)
                {
                    EXPECT_NE(params_vec[i], params_vec[cur_index]) << "cur_index: " << cur_index << " i: " << i;
                    EXPECT_NE(params_vec[cur_index], params_vec[i]) << "cur_index: " << cur_index << " i: " << i;
                }

            }
        }
    }
}

namespace
{

class MockCallback
{
public:
    MOCK_METHOD0(call, void());
};

struct SurfaceCreation : public ::testing::Test
{
    virtual void SetUp()
    {
        using namespace testing;

        surface_name = "test_surfaceA";
        pf = geom::PixelFormat::abgr_8888;
        size = geom::Size{geom::Width{43}, geom::Height{420}};
        stride = geom::Stride{4 * size.width.as_uint32_t()};
        mock_buffer_stream = std::make_shared<testing::NiceMock<mtd::MockBufferStream>>();
        null_change_cb = []{};
        mock_change_cb = std::bind(&MockCallback::call, &mock_callback);

        ON_CALL(*mock_buffer_stream, secure_client_buffer())
            .WillByDefault(Return(std::make_shared<mtd::StubBuffer>()));
        ON_CALL(*mock_buffer_stream, stream_size())
            .WillByDefault(Return(size));
    }

    std::string surface_name;
    std::shared_ptr<testing::NiceMock<mtd::MockBufferStream>> mock_buffer_stream;
    geom::PixelFormat pf;
    geom::Stride stride;
    geom::Size size;
    MockCallback mock_callback;
    std::function<void()> null_change_cb;
    std::function<void()> mock_change_cb;
};

}

TEST_F(SurfaceCreation, test_surface_gets_right_name)
{
    ms::Surface surf(surface_name, geom::Point(), mock_buffer_stream,
        std::shared_ptr<mi::InputChannel>(), null_change_cb);

    auto str = surf.name();
    EXPECT_EQ(str, surface_name);

}

TEST_F(SurfaceCreation, test_surface_queries_stream_for_pf)
{
    using namespace testing;

    ms::Surface surf(surface_name, geom::Point(), mock_buffer_stream,
        std::shared_ptr<mi::InputChannel>(), null_change_cb);

    EXPECT_CALL(*mock_buffer_stream, get_stream_pixel_format())
        .Times(1)
        .WillOnce(Return(pf));

    auto ret_pf = surf.pixel_format();

    EXPECT_EQ(ret_pf, pf);
}

TEST_F(SurfaceCreation, test_surface_queries_stream_for_size)
{
    using namespace testing;

    ms::Surface surf(surface_name, geom::Point(), mock_buffer_stream,
        std::shared_ptr<mi::InputChannel>(), null_change_cb);

    EXPECT_CALL(*mock_buffer_stream, stream_size())
        .Times(1)
        .WillOnce(Return(size));

    auto ret_size = surf.size();

    EXPECT_EQ(ret_size, size);
}

TEST_F(SurfaceCreation, test_surface_next_buffer)
{
    using namespace testing;
    ms::Surface surf(surface_name, geom::Point(), mock_buffer_stream,
        std::shared_ptr<mi::InputChannel>(), null_change_cb);
    auto graphics_resource = std::make_shared<mtd::StubBuffer>();

    EXPECT_CALL(*mock_buffer_stream, secure_client_buffer())
        .Times(1)
        .WillOnce(Return(graphics_resource));

    EXPECT_EQ(graphics_resource, surf.advance_client_buffer());
}

TEST_F(SurfaceCreation, test_surface_next_buffer_notifies_changes)
{
    using namespace testing;
    ms::Surface surf(surface_name, geom::Point(), mock_buffer_stream,
        std::shared_ptr<mi::InputChannel>(), mock_change_cb);
    auto graphics_resource = std::make_shared<mtd::StubBuffer>();

    EXPECT_CALL(*mock_buffer_stream, secure_client_buffer())
        .Times(1)
        .WillOnce(Return(graphics_resource));

    EXPECT_CALL(mock_callback, call()).Times(1);

    surf.advance_client_buffer();
}

TEST_F(SurfaceCreation, test_surface_gets_ipc_from_stream)
{
    using namespace testing;

    auto stub_buffer = std::make_shared<mtd::StubBuffer>();

    ms::Surface surf(surface_name, geom::Point(), mock_buffer_stream,
        std::shared_ptr<mi::InputChannel>(), null_change_cb);
    EXPECT_CALL(*mock_buffer_stream, secure_client_buffer())
        .Times(1)
        .WillOnce(Return(stub_buffer));

    auto ret_ipc = surf.advance_client_buffer();
    EXPECT_EQ(stub_buffer, ret_ipc);
}

TEST_F(SurfaceCreation, test_surface_gets_top_left)
{
    using namespace testing;

    ms::Surface surf{surface_name, geom::Point(), mock_buffer_stream,
        std::shared_ptr<mi::InputChannel>(), null_change_cb};

    auto ret_top_left = surf.top_left();

    EXPECT_EQ(geom::Point(), ret_top_left);
}

TEST_F(SurfaceCreation, test_surface_move_to)
{
    using namespace testing;

    ms::Surface surf{surface_name, geom::Point(), mock_buffer_stream,
        std::shared_ptr<mi::InputChannel>(), null_change_cb};

    geom::Point p{geom::X{55}, geom::Y{66}};

    surf.move_to(p);

    auto ret_top_left = surf.top_left();

    EXPECT_EQ(p, ret_top_left);
}

TEST_F(SurfaceCreation, test_surface_move_to_notifies_changes)
{
    using namespace testing;

    EXPECT_CALL(mock_callback, call()).Times(1);

    ms::Surface surf{surface_name, geom::Point(), mock_buffer_stream,
        std::shared_ptr<mi::InputChannel>(), mock_change_cb};

    surf.move_to(geom::Point{geom::X{55}, geom::Y{66}});
}

TEST_F(SurfaceCreation, test_surface_set_rotation)
{
    using namespace testing;

    ms::Surface surf{surface_name, geom::Point(), mock_buffer_stream,
        std::shared_ptr<mi::InputChannel>(), null_change_cb};
    surf.set_rotation(60.0f, glm::vec3{0.0f, 0.0f, 1.0f});

    geom::Size s{geom::Width{55}, geom::Height{66}};
    ON_CALL(*mock_buffer_stream, stream_size()).WillByDefault(Return(s));

    auto ret_transformation = surf.transformation();

    EXPECT_NE(glm::mat4(), ret_transformation);
}

TEST_F(SurfaceCreation, test_surface_set_rotation_notifies_changes)
{
    using namespace testing;

    EXPECT_CALL(mock_callback, call()).Times(1);

    ms::Surface surf{surface_name, geom::Point(), mock_buffer_stream,
        std::shared_ptr<mi::InputChannel>(), mock_change_cb};
    surf.set_rotation(60.0f, glm::vec3{0.0f, 0.0f, 1.0f});
}

TEST_F(SurfaceCreation, test_surface_transformation_cache_refreshes)
{
    using namespace testing;

    const geom::Point origin{geom::X{77}, geom::Y{88}};

    ms::Surface surf{surface_name, origin, mock_buffer_stream,
        std::shared_ptr<mi::InputChannel>(), null_change_cb};

    glm::mat4 t0 = surf.transformation();
    surf.move_to(geom::Point{geom::X{55}, geom::Y{66}});
    EXPECT_NE(t0, surf.transformation());

    surf.move_to(origin);
    EXPECT_EQ(t0, surf.transformation());

    surf.set_rotation(60.0f, glm::vec3{0.0f, 0.0f, 1.0f});
    glm::mat4 t1 = surf.transformation();
    EXPECT_NE(t0, t1);
}

TEST_F(SurfaceCreation, test_surface_texture_locks_back_buffer_from_stream)
{
    using namespace testing;

    ms::Surface surf{surface_name, geom::Point(), mock_buffer_stream,
        std::shared_ptr<mi::InputChannel>(), null_change_cb};
    auto buffer_resource = std::make_shared<mtd::StubBuffer>();

    EXPECT_CALL(*mock_buffer_stream, lock_back_buffer())
        .Times(AtLeast(1))
        .WillOnce(Return(buffer_resource));

    auto comp_resource = surf.graphic_region();

    EXPECT_EQ(buffer_resource, comp_resource);
}

TEST_F(SurfaceCreation, test_surface_compositor_buffer_locks_back_buffer_from_stream)
{
    using namespace testing;

    ms::Surface surf{surface_name, geom::Point(), mock_buffer_stream,
        std::shared_ptr<mi::InputChannel>(), null_change_cb};
    auto buffer_resource = std::make_shared<mtd::StubBuffer>();

    EXPECT_CALL(*mock_buffer_stream, lock_back_buffer())
        .Times(AtLeast(1))
        .WillOnce(Return(buffer_resource));

    auto comp_resource = surf.compositor_buffer();

    EXPECT_EQ(buffer_resource, comp_resource);
}

TEST_F(SurfaceCreation, test_surface_gets_opaque_alpha)
{
    using namespace testing;

    ms::Surface surf{surface_name, geom::Point(), mock_buffer_stream,
        std::shared_ptr<mi::InputChannel>(), null_change_cb};

    auto ret_alpha = surf.alpha();

    EXPECT_EQ(1.0f, ret_alpha);
}

TEST_F(SurfaceCreation, test_surface_set_alpha)
{
    using namespace testing;

    ms::Surface surf{surface_name, geom::Point(), mock_buffer_stream,
        std::shared_ptr<mi::InputChannel>(), null_change_cb};
    float alpha = 0.67f;

    surf.set_alpha(alpha);
    auto ret_alpha = surf.alpha();

    EXPECT_EQ(alpha, ret_alpha);
}

TEST_F(SurfaceCreation, test_surface_set_alpha_notifies_changes)
{
    using namespace testing;

    EXPECT_CALL(mock_callback, call()).Times(1);

    ms::Surface surf{surface_name, geom::Point(), mock_buffer_stream,
        std::shared_ptr<mi::InputChannel>(), mock_change_cb};
    surf.set_alpha(0.5f);
}

TEST_F(SurfaceCreation, test_surface_force_requests_to_complete)
{
    using namespace testing;

    EXPECT_CALL(*mock_buffer_stream, force_requests_to_complete()).Times(Exactly(1));

    ms::Surface surf{surface_name, geom::Point(), mock_buffer_stream,
        std::shared_ptr<mi::InputChannel>(), mock_change_cb};
    surf.force_requests_to_complete();
}

<<<<<<< HEAD
TEST_F(SurfaceCreation, test_surface_allow_framedropping)
{
    using namespace testing;

    EXPECT_CALL(*mock_buffer_stream, allow_framedropping(true))
        .Times(1);

    ms::Surface surf{surface_name, geom::Point(), mock_buffer_stream,
        std::shared_ptr<mi::InputChannel>(), mock_change_cb};
    surf.allow_framedropping(true);
=======
TEST_F(SurfaceCreation, test_surface_next_buffer_does_not_set_valid_until_second_frame)
{
    ms::Surface surf{surface_name, geom::Point(), mock_buffer_stream,
        std::shared_ptr<mi::InputChannel>(), mock_change_cb};

    EXPECT_FALSE(surf.should_be_rendered());
    surf.advance_client_buffer();
    EXPECT_FALSE(surf.should_be_rendered());
    surf.advance_client_buffer();
    EXPECT_TRUE(surf.should_be_rendered());
>>>>>>> d91b28c7
}

TEST_F(SurfaceCreation, input_fds)
{
    using namespace testing;
    
    ms::Surface surf{surface_name, geom::Point(), mock_buffer_stream,
        std::shared_ptr<mi::InputChannel>(), mock_change_cb};
    EXPECT_THROW({
            surf.server_input_fd();
    }, std::logic_error);
    EXPECT_THROW({
            surf.client_input_fd();
    }, std::logic_error);

    MockInputChannel channel;
    int const client_fd = 13;
    int const server_fd = 19;
    EXPECT_CALL(channel, client_fd()).Times(1).WillOnce(Return(client_fd));
    EXPECT_CALL(channel, server_fd()).Times(1).WillOnce(Return(server_fd));

    ms::Surface input_surf{surface_name, geom::Point(), mock_buffer_stream,
        mt::fake_shared(channel), mock_change_cb};
    EXPECT_EQ(client_fd, input_surf.client_input_fd());
    EXPECT_EQ(server_fd, input_surf.server_input_fd());
}<|MERGE_RESOLUTION|>--- conflicted
+++ resolved
@@ -445,7 +445,6 @@
     surf.force_requests_to_complete();
 }
 
-<<<<<<< HEAD
 TEST_F(SurfaceCreation, test_surface_allow_framedropping)
 {
     using namespace testing;
@@ -456,7 +455,8 @@
     ms::Surface surf{surface_name, geom::Point(), mock_buffer_stream,
         std::shared_ptr<mi::InputChannel>(), mock_change_cb};
     surf.allow_framedropping(true);
-=======
+}
+
 TEST_F(SurfaceCreation, test_surface_next_buffer_does_not_set_valid_until_second_frame)
 {
     ms::Surface surf{surface_name, geom::Point(), mock_buffer_stream,
@@ -467,7 +467,6 @@
     EXPECT_FALSE(surf.should_be_rendered());
     surf.advance_client_buffer();
     EXPECT_TRUE(surf.should_be_rendered());
->>>>>>> d91b28c7
 }
 
 TEST_F(SurfaceCreation, input_fds)
