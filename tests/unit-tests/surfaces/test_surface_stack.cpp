--- conflicted
+++ resolved
@@ -61,17 +61,10 @@
     virtual void client_release(std::shared_ptr<mc::Buffer> const&) {}
     virtual std::shared_ptr<mc::Buffer> compositor_acquire(){ return std::shared_ptr<mc::Buffer>(); };
     virtual void compositor_release(std::shared_ptr<mc::Buffer> const&){}
-<<<<<<< HEAD
     virtual void force_client_abort() {}
     void force_requests_to_complete() {}
-    virtual void end_responsibility(std::vector<std::shared_ptr<mc::Buffer>>&, size_t&) {};
-    virtual void change_swapper(std::function<std::shared_ptr<mc::BufferSwapper>
-                                     (std::vector<std::shared_ptr<mc::Buffer>>&, size_t&)>) {}
-=======
-    virtual void force_client_completion() {}
     virtual void allow_framedropping(bool) {}
     virtual mc::BufferProperties properties() const { return mc::BufferProperties{}; };
->>>>>>> 55375b35
 };
 
 struct MockBufferStreamFactory : public ms::BufferStreamFactory
