--- conflicted
+++ resolved
@@ -80,11 +80,7 @@
     std::weak_ptr<ms::BasicSurface> create_surface(msh::Session*, msh::SurfaceCreationParameters const& )
     {
         dummy_surface = std::make_shared<ms::Surface>(
-<<<<<<< HEAD
             mock_surface_state, 
-=======
-            state,
->>>>>>> de7f71d3
             stub_buffer_stream_,
             std::shared_ptr<mi::InputChannel>(),
             report);
