/*
 * Copyright © 2013-2014 Canonical Ltd.
 *
 * This program is free software: you can redistribute it and/or modify
 * it under the terms of the GNU General Public License version 3 as
 * published by the Free Software Foundation.
 *
 * This program is distributed in the hope that it will be useful,
 * but WITHOUT ANY WARRANTY; without even the implied warranty of
 * MERCHANTABILITY or FITNESS FOR A PARTICULAR PURPOSE.  See the
 * GNU General Public License for more details.
 *
 * You should have received a copy of the GNU General Public License
 * along with this program.  If not, see <http://www.gnu.org/licenses/>.
 *
 * Authored by: Alan Griffiths <alan@octopull.co.uk>
 */

#include "mir/events/event_private.h"
#include "src/server/scene/basic_surface.h"
#include "mir/scene/surface_observer.h"
#include "mir/scene/surface_event_source.h"
#include "src/server/report/null_report_factory.h"
#include "mir/frontend/event_sink.h"
#include "mir/graphics/display_configuration.h"

#include "mir_test_doubles/stub_buffer_stream.h"
#include "mir_test_doubles/mock_buffer_stream.h"
#include "mir_test_doubles/stub_input_sender.h"
#include "mir_test_doubles/null_event_sink.h"
#include "mir_test_doubles/mock_event_sink.h"
#include "mir_test/fake_shared.h"
#include "mir_test/event_matchers.h"

#include <cstring>
#include <stdexcept>
#include <gmock/gmock.h>
#include <gtest/gtest.h>

namespace ms = mir::scene;
namespace msh = mir::shell;
namespace mf = mir::frontend;
namespace mc = mir::compositor;
namespace mg = mir::graphics;
namespace mi = mir::input;
namespace geom = mir::geometry;
namespace mt = mir::test;
namespace mtd = mt::doubles;
namespace mr = mir::report;

namespace
{

typedef testing::NiceMock<mtd::MockBufferStream> StubBufferStream;

struct Surface : testing::Test
{
    std::shared_ptr<StubBufferStream> const buffer_stream = std::make_shared<StubBufferStream>();

    void SetUp()
    {
        using namespace testing;

        ON_CALL(*buffer_stream, stream_size()).WillByDefault(Return(geom::Size()));
        ON_CALL(*buffer_stream, get_stream_pixel_format()).WillByDefault(Return(mir_pixel_format_abgr_8888));
        ON_CALL(*buffer_stream, acquire_client_buffer(_))
            .WillByDefault(InvokeArgument<0>(nullptr));
        
        surface = std::make_shared<ms::BasicSurface>(std::string("stub"), geom::Rectangle{{},{}}, false,
            buffer_stream, nullptr /* input_channel */, stub_input_sender,
            nullptr /* cursor_image */, report);
    }

    mf::SurfaceId stub_id;
    std::shared_ptr<ms::SceneReport> const report = mr::null_scene_report();
    std::shared_ptr<mtd::StubInputSender> const stub_input_sender = std::make_shared<mtd::StubInputSender>();
    
    std::shared_ptr<ms::BasicSurface> surface;
};
}

TEST_F(Surface, attributes)
{
    using namespace testing;

    EXPECT_THROW({
        surface->configure(static_cast<MirSurfaceAttrib>(111), 222);
    }, std::logic_error);
}

TEST_F(Surface, types)
{
    using namespace testing;

    EXPECT_EQ(mir_surface_type_normal, surface->type());

    EXPECT_EQ(mir_surface_type_utility,
              surface->configure(mir_surface_attrib_type,
                             mir_surface_type_utility));
    EXPECT_EQ(mir_surface_type_utility, surface->type());

    EXPECT_THROW({
        surface->configure(mir_surface_attrib_type, 999);
    }, std::logic_error);
    EXPECT_THROW({
        surface->configure(mir_surface_attrib_type, -1);
    }, std::logic_error);
    EXPECT_EQ(mir_surface_type_utility, surface->type());

    EXPECT_EQ(mir_surface_type_dialog,
              surface->configure(mir_surface_attrib_type,
                             mir_surface_type_dialog));
    EXPECT_EQ(mir_surface_type_dialog, surface->type());

    EXPECT_EQ(mir_surface_type_freestyle,
              surface->configure(mir_surface_attrib_type,
                             mir_surface_type_freestyle));
    EXPECT_EQ(mir_surface_type_freestyle, surface->type());
}

TEST_F(Surface, states)
{
    using namespace testing;

    EXPECT_EQ(mir_surface_state_restored, surface->state());

    EXPECT_EQ(mir_surface_state_vertmaximized,
              surface->configure(mir_surface_attrib_state,
                             mir_surface_state_vertmaximized));
    EXPECT_EQ(mir_surface_state_vertmaximized, surface->state());

    EXPECT_THROW({
        surface->configure(mir_surface_attrib_state, 999);
    }, std::logic_error);
    EXPECT_THROW({
        surface->configure(mir_surface_attrib_state, -1);
    }, std::logic_error);
    EXPECT_EQ(mir_surface_state_vertmaximized, surface->state());

    EXPECT_EQ(mir_surface_state_minimized,
              surface->configure(mir_surface_attrib_state,
                             mir_surface_state_minimized));
    EXPECT_EQ(mir_surface_state_minimized, surface->state());

    EXPECT_EQ(mir_surface_state_fullscreen,
              surface->configure(mir_surface_attrib_state,
                             mir_surface_state_fullscreen));
    EXPECT_EQ(mir_surface_state_fullscreen, surface->state());
}

bool operator==(MirEvent const& a, MirEvent const& b)
{
    // We will always fill unused bytes with zero, so memcmp is accurate...
    return !memcmp(&a, &b, sizeof(MirEvent));
}

TEST_F(Surface, clamps_undersized_resize)
{
    using namespace testing;

    geom::Size const try_size{-123, -456};
    geom::Size const expect_size{1, 1};

    surface->resize(try_size);
    EXPECT_EQ(expect_size, surface->size());
}

TEST_F(Surface, emits_resize_events)
{
    using namespace testing;

    geom::Size const new_size{123, 456};
    auto sink = std::make_shared<mtd::MockEventSink>();
    auto const observer = std::make_shared<ms::SurfaceEventSource>(stub_id, sink);

    surface->add_observer(observer);

    MirEvent e;
    memset(&e, 0, sizeof e);
    e.type = mir_event_type_resize;
    e.resize.surface_id = stub_id.as_value();
    e.resize.width = new_size.width.as_int();
    e.resize.height = new_size.height.as_int();
    EXPECT_CALL(*sink, handle_event(e))
        .Times(1);

    surface->resize(new_size);
    EXPECT_EQ(new_size, surface->size());
}

TEST_F(Surface, emits_resize_events_only_on_change)
{
    using namespace testing;

    geom::Size const new_size{123, 456};
    geom::Size const new_size2{789, 1011};
    auto sink = std::make_shared<mtd::MockEventSink>();
    auto const observer = std::make_shared<ms::SurfaceEventSource>(stub_id, sink);

    surface->add_observer(observer);

    MirEvent e;
    memset(&e, 0, sizeof e);
    e.type = mir_event_type_resize;
    e.resize.surface_id = stub_id.as_value();
    e.resize.width = new_size.width.as_int();
    e.resize.height = new_size.height.as_int();
    EXPECT_CALL(*sink, handle_event(e))
        .Times(1);

    MirEvent e2;
    memset(&e2, 0, sizeof e2);
    e2.type = mir_event_type_resize;
    e2.resize.surface_id = stub_id.as_value();
    e2.resize.width = new_size2.width.as_int();
    e2.resize.height = new_size2.height.as_int();
    EXPECT_CALL(*sink, handle_event(e2))
        .Times(1);

    surface->resize(new_size);
    EXPECT_EQ(new_size, surface->size());
    surface->resize(new_size);
    EXPECT_EQ(new_size, surface->size());

    surface->resize(new_size2);
    EXPECT_EQ(new_size2, surface->size());
    surface->resize(new_size2);
    EXPECT_EQ(new_size2, surface->size());
}

TEST_F(Surface, sends_focus_notifications_when_focus_gained_and_lost)
{
    using namespace testing;

    mtd::MockEventSink sink;

    {
        InSequence seq;
        EXPECT_CALL(sink, handle_event(mt::SurfaceEvent(mir_surface_attrib_focus, mir_surface_focused)))
            .Times(1);
        EXPECT_CALL(sink, handle_event(mt::SurfaceEvent(mir_surface_attrib_focus, mir_surface_unfocused)))
            .Times(1);
    }

    auto const observer = std::make_shared<ms::SurfaceEventSource>(stub_id, mt::fake_shared(sink));

    surface->add_observer(observer);

    surface->configure(mir_surface_attrib_focus, mir_surface_focused);
    surface->configure(mir_surface_attrib_focus, mir_surface_unfocused);
}

<<<<<<< HEAD
TEST_F(Surface, with_most_recent_buffer_do_uses_compositor_buffer)
{
    auto stub_buffer_stream = std::make_shared<mtd::StubBufferStream>();

    ms::BasicSurface surf(
        std::string("stub"),
        geom::Rectangle{{},{}},
        false,
        stub_buffer_stream,
        std::shared_ptr<mi::InputChannel>(),
        stub_input_sender,
        std::shared_ptr<mg::CursorImage>(),
        report);

    mg::Buffer* buf_ptr{nullptr};

    surf.with_most_recent_buffer_do(
        [&](mg::Buffer& buffer)
        {
            buf_ptr = &buffer;
        });

    EXPECT_EQ(stub_buffer_stream->stub_compositor_buffer.get(), buf_ptr);
=======
TEST_F(Surface, take_input_focus)
{
    using namespace ::testing;

    mtd::MockInputTargeter targeter;
    EXPECT_CALL(targeter, set_focus(_)).Times(1);

    targeter.set_focus(surface);
>>>>>>> 56bc656a
}

TEST_F(Surface, emits_client_close_events)
{
    using namespace testing;

    auto sink = std::make_shared<mtd::MockEventSink>();
    auto const observer = std::make_shared<ms::SurfaceEventSource>(stub_id, sink);

    surface->add_observer(observer);

    MirEvent e;
    memset(&e, 0, sizeof e);
    e.type = mir_event_type_close_surface;
    e.close_surface.surface_id = stub_id.as_value();

    EXPECT_CALL(*sink, handle_event(e)).Times(1);

    surface->request_client_surface_close();
}

TEST_F(Surface, preferred_orientation_mode_defaults_to_any)
{
    using namespace testing;

    ms::BasicSurface surf(
        std::string("stub"),
        geom::Rectangle{{},{}},
        false,
        buffer_stream,
        std::shared_ptr<mi::InputChannel>(),
        stub_input_sender,
        std::shared_ptr<mg::CursorImage>(),
        report);

    EXPECT_EQ(mir_orientation_mode_any, surf.query(mir_surface_attrib_preferred_orientation));
}<|MERGE_RESOLUTION|>--- conflicted
+++ resolved
@@ -250,42 +250,6 @@
     surface->configure(mir_surface_attrib_focus, mir_surface_unfocused);
 }
 
-<<<<<<< HEAD
-TEST_F(Surface, with_most_recent_buffer_do_uses_compositor_buffer)
-{
-    auto stub_buffer_stream = std::make_shared<mtd::StubBufferStream>();
-
-    ms::BasicSurface surf(
-        std::string("stub"),
-        geom::Rectangle{{},{}},
-        false,
-        stub_buffer_stream,
-        std::shared_ptr<mi::InputChannel>(),
-        stub_input_sender,
-        std::shared_ptr<mg::CursorImage>(),
-        report);
-
-    mg::Buffer* buf_ptr{nullptr};
-
-    surf.with_most_recent_buffer_do(
-        [&](mg::Buffer& buffer)
-        {
-            buf_ptr = &buffer;
-        });
-
-    EXPECT_EQ(stub_buffer_stream->stub_compositor_buffer.get(), buf_ptr);
-=======
-TEST_F(Surface, take_input_focus)
-{
-    using namespace ::testing;
-
-    mtd::MockInputTargeter targeter;
-    EXPECT_CALL(targeter, set_focus(_)).Times(1);
-
-    targeter.set_focus(surface);
->>>>>>> 56bc656a
-}
-
 TEST_F(Surface, emits_client_close_events)
 {
     using namespace testing;
