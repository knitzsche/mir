--- conflicted
+++ resolved
@@ -70,21 +70,15 @@
     using namespace testing;
     EXPECT_CALL(mock_nested_context, drm_auth_magic(_));
 
-<<<<<<< HEAD
     mgm::NativePlatform native(mt::fake_shared(mock_nested_context));
-    native.connection_ipc_package();
-=======
-    native.initialize(mt::fake_shared(mock_nested_context));
 
     auto ipc_ops = native.make_ipc_operations();
     ipc_ops->connection_ipc_package();
->>>>>>> 8df2322e
 }
 
 TEST_F(MesaNativePlatformTest, sets_gbm_device_during_initialization)
 {
     EXPECT_CALL(mock_nested_context, drm_set_gbm_device(mock_gbm.fake_gbm.device));
-<<<<<<< HEAD
     mgm::NativePlatform native(mt::fake_shared(mock_nested_context));
 }
 
@@ -121,8 +115,4 @@
 
     native.fill_buffer_package(&mock_ipc_msg, &stub_buffer, mg::BufferIpcMsgType::full_msg);
     native.fill_buffer_package(&mock_ipc_msg, &stub_buffer, mg::BufferIpcMsgType::update_msg);
-=======
-
-    native.initialize(mt::fake_shared(mock_nested_context));
->>>>>>> 8df2322e
 }