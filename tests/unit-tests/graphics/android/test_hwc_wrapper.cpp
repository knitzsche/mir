--- conflicted
+++ resolved
@@ -253,7 +253,6 @@
     }, std::runtime_error);
 }
 
-<<<<<<< HEAD
 TEST_F(HwcWrapper, registers_hooks_for_driver)
 {
     using namespace testing;
@@ -316,7 +315,8 @@
     callbacks->hooks.vsync(&callbacks->hooks, 0, 0);
 
     EXPECT_THAT(call_count, Eq(1));
-=======
+}
+
 TEST_F(HwcWrapper, accesses_display_config)
 {
     using namespace testing;
@@ -350,5 +350,4 @@
 
     mga::RealHwcWrapper wrapper(mock_device, mock_report);
     wrapper.display_attributes(mga::DisplayName::primary, hwc_config, attributes, values);
->>>>>>> cb493631
 }