--- conflicted
+++ resolved
@@ -696,25 +696,11 @@
                     {20,20}, {4,4}, 50.0f, external_connected, mir_pixel_format_abgr_8888, 2};
             }));
 
-<<<<<<< HEAD
-        EXPECT_CALL(mock_config, power_mode(mga::DisplayName::primary, _))
-            .Times(AnyNumber());
-        EXPECT_CALL(mock_config, power_mode(mga::DisplayName::external, _))
-            .Times(AnyNumber());
-
-        testing::InSequence seq;
-        EXPECT_CALL(mock_config, power_mode(mga::DisplayName::external, mir_power_mode_on));
-        EXPECT_CALL(mock_config, power_mode(mga::DisplayName::external, mir_power_mode_off));
-        EXPECT_CALL(mock_config, power_mode(mga::DisplayName::external, mir_power_mode_on));
-=======
-
         testing::InSequence seq;
         EXPECT_CALL(mock_config, power_mode(mga::DisplayName::primary, _));
         EXPECT_CALL(mock_config, power_mode(mga::DisplayName::external, mir_power_mode_on));
         EXPECT_CALL(mock_config, power_mode(mga::DisplayName::external, mir_power_mode_on));
         EXPECT_CALL(mock_config, power_mode(mga::DisplayName::primary, _));
->>>>>>> aebfbe4d
-        EXPECT_CALL(mock_config, power_mode(mga::DisplayName::external, mir_power_mode_off));
     });
 
     mga::Display display(
@@ -780,7 +766,6 @@
         output.power_mode = mir_power_mode_off;
     });
     display.configure(*configuration);
-<<<<<<< HEAD
 }
 #if 0
 TEST_F(DisplayBuffer, notifies_display_device_of_presence)
@@ -801,7 +786,4 @@
         orientation,
         mga::OverlayOptimization::enabled};
 }
-#endif
-=======
-}
->>>>>>> aebfbe4d
+#endif