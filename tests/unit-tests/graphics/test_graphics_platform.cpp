--- conflicted
+++ resolved
@@ -122,13 +122,8 @@
 TEST_F(GraphicsPlatform, connection_ipc_package)
 {
     auto platform = create_platform();
-<<<<<<< HEAD
-    auto ipc_ops = platform->create_ipc_operations();
-    auto pkg = ipc_ops->get_ipc_package();
-=======
     auto ipc_ops = platform->make_ipc_operations();
     auto pkg = ipc_ops->connection_ipc_package();
->>>>>>> ed368c2b
 
     ASSERT_TRUE(pkg.get() != NULL);
 }