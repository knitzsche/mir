/*
 * Copyright © 2012 Canonical Ltd.
 *
 * This program is free software: you can redistribute it and/or modify
 * it under the terms of the GNU General Public License version 3 as
 * published by the Free Software Foundation.
 *
 * This program is distributed in the hope that it will be useful,
 * but WITHOUT ANY WARRANTY; without even the implied warranty of
 * MERCHANTABILITY or FITNESS FOR A PARTICULAR PURPOSE.  See the
 * GNU General Public License for more details.
 *
 * You should have received a copy of the GNU General Public License
 * along with this program.  If not, see <http://www.gnu.org/licenses/>.
 *
 * Authored by: Kevin DuBois <kevin.dubois@canonical.com>
 */

#include "mir_protobuf.pb.h"
#include "mir_toolkit/mir_client_library.h"
#include "src/client/mir_logger.h"
#include "src/client/client_buffer.h"
#include "src/client/client_buffer_depository.h"
#include "src/client/client_buffer_factory.h"
#include "src/client/client_platform.h"
#include "src/client/client_platform_factory.h"
#include "src/client/mir_surface.h"
#include "src/client/mir_connection.h"
#include "src/client/input/input_platform.h"
#include "src/client/input/input_receiver_thread.h"
#include "mir/frontend/resource_cache.h"

#include "mir_test/test_protobuf_server.h"
#include "mir_test/stub_server_tool.h"
#include "mir_test/test_protobuf_client.h"
#include "mir_test/gmock_fixes.h"
#include "mir_test/fake_shared.h"

#include <cstring>

#include <gtest/gtest.h>
#include <gmock/gmock.h>

#include <fcntl.h>

namespace mcl = mir::client;
namespace mcli = mcl::input;
namespace mp = mir::protobuf;
namespace geom = mir::geometry;

namespace mir
{
namespace test
{

struct MockServerPackageGenerator : public StubServerTool
{
    MockServerPackageGenerator()
     : global_buffer_id(0)
    {
        generate_unique_buffer();
        width_sent  = 891;
        height_sent = 458;
        pf_sent = mir_pixel_format_abgr_8888;

        input_fd = open("/dev/null", O_APPEND);
    }
    ~MockServerPackageGenerator()
    {
        close(input_fd);
        for (int i = 0; i < server_package.fd_items; i++)
            close(server_package.fd[0]);
    }

    void create_surface(google::protobuf::RpcController*,
                 const mir::protobuf::SurfaceParameters* request,
                 mir::protobuf::Surface* response,
                 google::protobuf::Closure* done)
    {
        create_surface_response(response);
        surface_name = request->surface_name();
        done->Run();
    }

    void next_buffer(
        ::google::protobuf::RpcController* /*controller*/,
        ::mir::protobuf::SurfaceId const* /*request*/,
        ::mir::protobuf::Buffer* response,
        ::google::protobuf::Closure* done)
    {
        create_buffer_response(response);
        done->Run();
    }

/* helpers */
    void generate_unique_buffer()
    {
        global_buffer_id++;

        int num_fd = 2, num_data = 8;
        for (auto i=0; i<num_fd; i++)
        {
<<<<<<< HEAD
            server_package.fd[i] = open("/dev/null", O_APPEND);
=======
            server_package.fd[i] = global_buffer_id * i;
>>>>>>> 915ff643
        }
        server_package.fd_items = num_fd;
        server_package.data_items = num_data;
        for (auto i=0; i<num_data; i++)
        {
            server_package.data[i] = (global_buffer_id + i) * 2;
        }
        server_package.stride = 66;
    }

    MirBufferPackage server_package;

    int width_sent;
    int height_sent;
    int pf_sent;
    
    int input_fd;

    private:
    int global_buffer_id;

    void create_buffer_response(mir::protobuf::Buffer* response)
    {
        response->set_buffer_id(global_buffer_id);

        /* assemble buffers */
        response->set_fds_on_side_channel(server_package.fd_items);
        for (int i=0; i< server_package.data_items; i++)
        {
            response->add_data(server_package.data[i]);
        }
        for (int i=0; i< server_package.fd_items; i++)
        {
            response->add_fd(server_package.fd[i]);
        }

        response->set_stride(server_package.stride);

        generate_unique_buffer();
    }

    void create_surface_response(mir::protobuf::Surface* response)
    {
        response->set_fds_on_side_channel(1);

        response->mutable_id()->set_value(2);
        response->set_width(width_sent);
        response->set_height(height_sent);
        response->set_pixel_format(pf_sent);
        response->add_fd(input_fd);

        create_buffer_response(response->mutable_buffer());
    }
};

struct MockBuffer : public mcl::ClientBuffer
{
    explicit MockBuffer(std::shared_ptr<MirBufferPackage> const& contents)
    {
        using namespace testing;

        auto buffer_package = std::make_shared<MirBufferPackage>();
        *buffer_package = *contents;
        ON_CALL(*this, get_buffer_package())
            .WillByDefault(Return(buffer_package));
    }

    MOCK_METHOD0(secure_for_cpu_write, std::shared_ptr<mcl::MemoryRegion>());
    MOCK_CONST_METHOD0(size, geom::Size());
    MOCK_CONST_METHOD0(stride, geom::Stride());
    MOCK_CONST_METHOD0(pixel_format, geom::PixelFormat());
    MOCK_CONST_METHOD0(age, uint32_t());
    MOCK_METHOD0(increment_age, void());
    MOCK_METHOD0(mark_as_submitted, void());
    MOCK_CONST_METHOD0(get_buffer_package, std::shared_ptr<MirBufferPackage>());
    MOCK_METHOD0(get_native_handle, MirNativeBuffer());
};

struct MockClientBufferFactory : public mcl::ClientBufferFactory
{
    MockClientBufferFactory()
    {
        using namespace testing;

        emptybuffer=std::make_shared<NiceMock<MockBuffer>>(std::make_shared<MirBufferPackage>());

        ON_CALL(*this, create_buffer(_,_,_))
            .WillByDefault(DoAll(SaveArg<0>(&current_package),
                                 InvokeWithoutArgs([this] () {this->current_buffer = std::make_shared<NiceMock<MockBuffer>>(current_package);}),
                                 ReturnPointee(&current_buffer)));
    }

    MOCK_METHOD3(create_buffer,
                 std::shared_ptr<mcl::ClientBuffer>(std::shared_ptr<MirBufferPackage> const&,
                                                    geom::Size, geom::PixelFormat));

    std::shared_ptr<MirBufferPackage> current_package;
    std::shared_ptr<mcl::ClientBuffer> current_buffer;
    std::shared_ptr<mcl::ClientBuffer> emptybuffer;
};


struct StubClientPlatform : public mcl::ClientPlatform
{
    std::shared_ptr<mcl::ClientBufferFactory> create_buffer_factory()
    {
        return std::shared_ptr<MockClientBufferFactory>();
    }

    std::shared_ptr<EGLNativeWindowType> create_egl_native_window(mcl::ClientSurface* /*surface*/)
    {
        return std::shared_ptr<EGLNativeWindowType>();
    }

    std::shared_ptr<EGLNativeDisplayType> create_egl_native_display()
    {
        return std::shared_ptr<EGLNativeDisplayType>();
    }
};

struct StubClientPlatformFactory : public mcl::ClientPlatformFactory
{
    std::shared_ptr<mcl::ClientPlatform> create_client_platform(mcl::ClientContext* /*context*/)
    {
        return std::make_shared<StubClientPlatform>();
    }
};

struct StubClientInputPlatform : public mcli::InputPlatform
{
    std::shared_ptr<mcli::InputReceiverThread> create_input_thread(int /* fd */, std::function<void(MirEvent*)> const& /* callback */)
    {
        return std::shared_ptr<mcli::InputReceiverThread>();
    }
};

struct MockClientInputPlatform : public mcli::InputPlatform
{
    MOCK_METHOD2(create_input_thread, std::shared_ptr<mcli::InputReceiverThread>(int, std::function<void(MirEvent*)> const&));
};

struct MockInputReceiverThread : public mcli::InputReceiverThread
{
    MOCK_METHOD0(start, void());
    MOCK_METHOD0(stop, void());
    MOCK_METHOD0(join, void());
};

}
}

namespace mt = mir::test;

void connected_callback(MirConnection* /*connection*/, void * /*client_context*/)
{
}

struct CallBack
{
    void msg() {}
};

struct MirClientSurfaceTest : public testing::Test
{
    void SetUp()
    {
        mock_server_tool = std::make_shared<mt::MockServerPackageGenerator>();
        test_server = std::make_shared<mt::TestProtobufServer>("./test_socket_surface", mock_server_tool);

        test_server->comm->start();

        mock_buffer_factory = std::make_shared<mt::MockClientBufferFactory>();
<<<<<<< HEAD
        depository = std::make_shared<mcl::ClientBufferDepository>(mock_buffer_factory, 3);
        input_platform = std::make_shared<mt::StubClientInputPlatform>();

=======
>>>>>>> 915ff643

        params = MirSurfaceParameters{"test", 33, 45, mir_pixel_format_abgr_8888,
                                      mir_buffer_usage_hardware};

        /* connect dummy server */
        connect_parameters.set_application_name("test");

        /* connect client */
        logger = std::make_shared<mcl::ConsoleLogger>();
        platform_factory = std::make_shared<mt::StubClientPlatformFactory>();
        channel = mcl::make_rpc_channel("./test_socket_surface", logger);
        connection = std::make_shared<MirConnection>(channel, logger, platform_factory);
        MirWaitHandle* wait_handle = connection->connect("MirClientSurfaceTest",
                                                         connected_callback, 0);
        wait_handle->wait_for_result();
        client_comm_channel = std::make_shared<mir::protobuf::DisplayServer::Stub>(channel.get());
    }

    void TearDown()
    {
        test_server.reset();
    }

    std::shared_ptr<google::protobuf::RpcChannel> channel;
    std::shared_ptr<mcl::Logger> logger;
    std::shared_ptr<mcl::ClientPlatformFactory> platform_factory;
    std::shared_ptr<MirConnection> connection;

    MirSurfaceParameters params;
    std::shared_ptr<mt::MockClientBufferFactory> mock_buffer_factory;
<<<<<<< HEAD
    std::shared_ptr<mcl::ClientBufferDepository> depository;
    std::shared_ptr<mt::StubClientInputPlatform> input_platform;
=======
>>>>>>> 915ff643

    mir::protobuf::Connection response;
    mir::protobuf::ConnectParameters connect_parameters;

    std::shared_ptr<mt::TestProtobufServer> test_server;
    std::shared_ptr<mt::TestProtobufClient> client_tools;
    std::shared_ptr<mt::MockServerPackageGenerator> mock_server_tool;

    CallBack callback;

    std::shared_ptr<mir::protobuf::DisplayServer::Stub> client_comm_channel;
};

void empty_callback(MirSurface*, void*) { }
TEST_F(MirClientSurfaceTest, client_buffer_created_on_surface_creation)
{
    using namespace testing;

    EXPECT_CALL(*mock_buffer_factory, create_buffer(_,_,_))
        .Times(1);

<<<<<<< HEAD
    auto surface = std::make_shared<MirSurface> (connection.get(), *client_comm_channel, logger, depository, input_platform, params, nullptr, &empty_callback, (void*) NULL);
=======
    auto surface = std::make_shared<MirSurface> (connection.get(),
                                                 *client_comm_channel,
                                                 logger,
                                                 mock_buffer_factory,
                                                 params,
                                                 &empty_callback,
                                                 nullptr);
>>>>>>> 915ff643

    auto wait_handle = surface->get_create_wait_handle();
    wait_handle->wait_for_result();
}

namespace
{
void empty_surface_callback(MirSurface*, void*) {}
}

TEST_F(MirClientSurfaceTest, client_buffer_created_on_next_buffer)
{
    using namespace testing;

    EXPECT_CALL(*mock_buffer_factory, create_buffer(_,_,_))
        .Times(1);

<<<<<<< HEAD
    auto surface = std::make_shared<MirSurface> (connection.get(), *client_comm_channel, logger, depository, input_platform, params, nullptr, &empty_callback, (void*) NULL);
=======
    auto surface = std::make_shared<MirSurface> (connection.get(),
                                                 *client_comm_channel,
                                                 logger,
                                                 mock_buffer_factory,
                                                 params,
                                                 &empty_callback,
                                                 nullptr);
>>>>>>> 915ff643

    auto wait_handle = surface->get_create_wait_handle();
    wait_handle->wait_for_result();

    EXPECT_CALL(*mock_buffer_factory, create_buffer(_,_,_))
        .Times(1);
    auto buffer_wait_handle = surface->next_buffer(&empty_surface_callback, (void*) NULL);
    buffer_wait_handle->wait_for_result();
}

MATCHER_P(BufferPackageMatches, package, "")
{
    // Can't simply use memcmp() on the whole struct because age is not sent over the wire
    if (package.data_items != arg.data_items)
        return false;
    if (package.fd_items != arg.fd_items)
        return false;
    if (memcmp(package.data, arg.data, sizeof(package.data[0]) * package.data_items))
        return false;
    if (memcmp(package.fd, arg.fd, sizeof(package.fd[0]) * package.fd_items))
        return false;
    if (package.stride != arg.stride)
        return false;
    return true;
}

TEST_F(MirClientSurfaceTest, client_buffer_uses_ipc_message_from_server_on_create)
{
    using namespace testing;

    std::shared_ptr<MirBufferPackage> submitted_package;
    EXPECT_CALL(*mock_buffer_factory, create_buffer(_,_,_))
        .Times(1)
        .WillOnce(DoAll(SaveArg<0>(&submitted_package),
                        Return(mock_buffer_factory->emptybuffer)));

<<<<<<< HEAD
    auto surface = std::make_shared<MirSurface> (connection.get(), *client_comm_channel, logger, depository, input_platform, params, nullptr, &empty_callback, (void*) NULL);

=======
    auto surface = std::make_shared<MirSurface> (connection.get(),
                                                 *client_comm_channel,
                                                 logger,
                                                 mock_buffer_factory,
                                                 params,
                                                 &empty_callback,
                                                 nullptr);
>>>>>>> 915ff643
    auto wait_handle = surface->get_create_wait_handle();
    wait_handle->wait_for_result();

    /* check for same contents */
    EXPECT_THAT(*submitted_package, BufferPackageMatches(mock_server_tool->server_package));
}

TEST_F(MirClientSurfaceTest, message_width_used_in_buffer_creation )
{
    using namespace testing;

    geom::Size sz;
    std::shared_ptr<MirBufferPackage> submitted_package;

    EXPECT_CALL(*mock_buffer_factory, create_buffer(_,_,_))
        .Times(1)
        .WillOnce(DoAll(SaveArg<1>(&sz),
                        Return(mock_buffer_factory->emptybuffer)));

<<<<<<< HEAD
    auto surface = std::make_shared<MirSurface> (connection.get(), *client_comm_channel, logger, depository, input_platform, params, nullptr, &empty_callback, (void*) NULL);

=======
    auto surface = std::make_shared<MirSurface> (connection.get(),
                                                 *client_comm_channel,
                                                 logger,
                                                 mock_buffer_factory,
                                                 params,
                                                 &empty_callback,
                                                 nullptr);
>>>>>>> 915ff643
    auto wait_handle = surface->get_create_wait_handle();
    wait_handle->wait_for_result();

    EXPECT_EQ(sz.width.as_uint32_t(), (unsigned int) mock_server_tool->width_sent);
}

TEST_F(MirClientSurfaceTest, message_height_used_in_buffer_creation )
{
    using namespace testing;

    geom::Size sz;
    std::shared_ptr<MirBufferPackage> submitted_package;

    EXPECT_CALL(*mock_buffer_factory, create_buffer(_,_,_))
        .Times(1)
        .WillOnce(DoAll(SaveArg<1>(&sz),
                        Return(mock_buffer_factory->emptybuffer)));

<<<<<<< HEAD
    auto surface = std::make_shared<MirSurface> (connection.get(), *client_comm_channel, logger, depository, input_platform, params, nullptr, &empty_callback, (void*) NULL);
=======
    auto surface = std::make_shared<MirSurface> (connection.get(),
                                                 *client_comm_channel,
                                                 logger,
                                                 mock_buffer_factory,
                                                 params,
                                                 &empty_callback,
                                                 nullptr);
>>>>>>> 915ff643
    auto wait_handle = surface->get_create_wait_handle();
    wait_handle->wait_for_result();

    EXPECT_EQ(sz.height.as_uint32_t(), (unsigned int) mock_server_tool->height_sent);
}

TEST_F(MirClientSurfaceTest, message_pf_used_in_buffer_creation )
{
    using namespace testing;

    geom::PixelFormat pf;
    std::shared_ptr<MirBufferPackage> submitted_package;

    EXPECT_CALL(*mock_buffer_factory, create_buffer(_,_,_))
        .Times(1)
        .WillOnce(DoAll(SaveArg<2>(&pf),
                        Return(mock_buffer_factory->emptybuffer)));

<<<<<<< HEAD
    auto surface = std::make_shared<MirSurface> (connection.get(), *client_comm_channel, logger, depository, input_platform, params, nullptr, &empty_callback, (void*) NULL);
=======
    auto surface = std::make_shared<MirSurface> (connection.get(),
                                                 *client_comm_channel,
                                                 logger,
                                                 mock_buffer_factory,
                                                 params,
                                                 &empty_callback,
                                                 nullptr);

>>>>>>> 915ff643
    auto wait_handle = surface->get_create_wait_handle();
    wait_handle->wait_for_result();

    EXPECT_EQ(pf, geom::PixelFormat::abgr_8888);
}

<<<<<<< HEAD

namespace
{
static void null_event_callback(MirSurface*, MirEvent*, void*)
{
}
}

TEST_F(MirClientSurfaceTest, input_fd_used_to_create_input_thread_when_delegate_specified)
{
    using namespace ::testing;
    
    auto mock_input_platform = std::make_shared<mt::MockClientInputPlatform>();
    auto mock_input_thread = std::make_shared<mt::MockInputReceiverThread>();
    MirEventDelegate delegate = {null_event_callback, nullptr};

    EXPECT_CALL(*mock_buffer_factory, create_buffer(_,_,_)).Times(2);

    EXPECT_CALL(*mock_input_platform, create_input_thread(_, _)).Times(1)
        .WillOnce(Return(mock_input_thread));
    EXPECT_CALL(*mock_input_thread, start()).Times(1);
    EXPECT_CALL(*mock_input_thread, stop()).Times(1);

    {
        auto surface = std::make_shared<MirSurface> (connection.get(), *client_comm_channel, logger, depository, mock_input_platform, params, &delegate, &empty_callback, (void*) NULL);
        auto wait_handle = surface->get_create_wait_handle();
        wait_handle->wait_for_result();
    }

    {
        // This surface should not trigger a call to the input platform as no input delegate is specified.
        auto surface = std::make_shared<MirSurface> (connection.get(), *client_comm_channel, logger, depository, mock_input_platform, params, nullptr, &empty_callback, (void*) NULL);
        auto wait_handle = surface->get_create_wait_handle();
        wait_handle->wait_for_result();
    }
=======
TEST_F(MirClientSurfaceTest, get_buffer_returns_last_received_buffer_package)
{
    using namespace testing;

    EXPECT_CALL(*mock_buffer_factory, create_buffer(_,_,_))
        .Times(1);

    auto surface = std::make_shared<MirSurface> (connection.get(),
                                                 *client_comm_channel,
                                                 logger,
                                                 mock_buffer_factory,
                                                 params,
                                                 &empty_callback,
                                                 nullptr);
    auto wait_handle = surface->get_create_wait_handle();
    wait_handle->wait_for_result();

    EXPECT_THAT(*surface->get_current_buffer_package(), BufferPackageMatches(mock_server_tool->server_package));

    EXPECT_CALL(*mock_buffer_factory, create_buffer(_,_,_))
        .Times(1);
    auto buffer_wait_handle = surface->next_buffer(&empty_surface_callback, nullptr);
    buffer_wait_handle->wait_for_result();

    EXPECT_THAT(*surface->get_current_buffer_package(), BufferPackageMatches(mock_server_tool->server_package));
>>>>>>> 915ff643
}

TEST_F(MirClientSurfaceTest, default_surface_type)
{
    using namespace testing;
    using namespace mir::protobuf;

    EXPECT_CALL(*mock_buffer_factory, create_buffer(_,_,_))
        .Times(1);

    auto surface = std::make_shared<MirSurface> (connection.get(),
                                                 *client_comm_channel,
                                                 logger,
<<<<<<< HEAD
                                                 depository,
                                                 input_platform,
=======
                                                 mock_buffer_factory,
>>>>>>> 915ff643
                                                 params,
                                                 nullptr,
                                                 &empty_callback,
                                                 nullptr);
    surface->get_create_wait_handle()->wait_for_result();

    EXPECT_EQ(mir_surface_type_normal,
              surface->attrib(mir_surface_attrib_type));
}<|MERGE_RESOLUTION|>--- conflicted
+++ resolved
@@ -20,7 +20,6 @@
 #include "mir_toolkit/mir_client_library.h"
 #include "src/client/mir_logger.h"
 #include "src/client/client_buffer.h"
-#include "src/client/client_buffer_depository.h"
 #include "src/client/client_buffer_factory.h"
 #include "src/client/client_platform.h"
 #include "src/client/client_platform_factory.h"
@@ -58,7 +57,6 @@
     MockServerPackageGenerator()
      : global_buffer_id(0)
     {
-        generate_unique_buffer();
         width_sent  = 891;
         height_sent = 458;
         pf_sent = mir_pixel_format_abgr_8888;
@@ -100,11 +98,9 @@
         int num_fd = 2, num_data = 8;
         for (auto i=0; i<num_fd; i++)
         {
-<<<<<<< HEAD
+            if (server_package.fd[i])
+                close(server_package.fd[i]);
             server_package.fd[i] = open("/dev/null", O_APPEND);
-=======
-            server_package.fd[i] = global_buffer_id * i;
->>>>>>> 915ff643
         }
         server_package.fd_items = num_fd;
         server_package.data_items = num_data;
@@ -128,6 +124,8 @@
 
     void create_buffer_response(mir::protobuf::Buffer* response)
     {
+        generate_unique_buffer();
+
         response->set_buffer_id(global_buffer_id);
 
         /* assemble buffers */
@@ -142,8 +140,6 @@
         }
 
         response->set_stride(server_package.stride);
-
-        generate_unique_buffer();
     }
 
     void create_surface_response(mir::protobuf::Surface* response)
@@ -277,12 +273,8 @@
         test_server->comm->start();
 
         mock_buffer_factory = std::make_shared<mt::MockClientBufferFactory>();
-<<<<<<< HEAD
-        depository = std::make_shared<mcl::ClientBufferDepository>(mock_buffer_factory, 3);
+
         input_platform = std::make_shared<mt::StubClientInputPlatform>();
-
-=======
->>>>>>> 915ff643
 
         params = MirSurfaceParameters{"test", 33, 45, mir_pixel_format_abgr_8888,
                                       mir_buffer_usage_hardware};
@@ -313,11 +305,7 @@
 
     MirSurfaceParameters params;
     std::shared_ptr<mt::MockClientBufferFactory> mock_buffer_factory;
-<<<<<<< HEAD
-    std::shared_ptr<mcl::ClientBufferDepository> depository;
     std::shared_ptr<mt::StubClientInputPlatform> input_platform;
-=======
->>>>>>> 915ff643
 
     mir::protobuf::Connection response;
     mir::protobuf::ConnectParameters connect_parameters;
@@ -339,17 +327,7 @@
     EXPECT_CALL(*mock_buffer_factory, create_buffer(_,_,_))
         .Times(1);
 
-<<<<<<< HEAD
-    auto surface = std::make_shared<MirSurface> (connection.get(), *client_comm_channel, logger, depository, input_platform, params, nullptr, &empty_callback, (void*) NULL);
-=======
-    auto surface = std::make_shared<MirSurface> (connection.get(),
-                                                 *client_comm_channel,
-                                                 logger,
-                                                 mock_buffer_factory,
-                                                 params,
-                                                 &empty_callback,
-                                                 nullptr);
->>>>>>> 915ff643
+    auto surface = std::make_shared<MirSurface> (connection.get(), *client_comm_channel, logger, mock_buffer_factory, input_platform, params, nullptr, &empty_callback, (void*) NULL);
 
     auto wait_handle = surface->get_create_wait_handle();
     wait_handle->wait_for_result();
@@ -367,17 +345,7 @@
     EXPECT_CALL(*mock_buffer_factory, create_buffer(_,_,_))
         .Times(1);
 
-<<<<<<< HEAD
-    auto surface = std::make_shared<MirSurface> (connection.get(), *client_comm_channel, logger, depository, input_platform, params, nullptr, &empty_callback, (void*) NULL);
-=======
-    auto surface = std::make_shared<MirSurface> (connection.get(),
-                                                 *client_comm_channel,
-                                                 logger,
-                                                 mock_buffer_factory,
-                                                 params,
-                                                 &empty_callback,
-                                                 nullptr);
->>>>>>> 915ff643
+    auto surface = std::make_shared<MirSurface> (connection.get(), *client_comm_channel, logger, mock_buffer_factory, input_platform, params, nullptr, &empty_callback, (void*) NULL);
 
     auto wait_handle = surface->get_create_wait_handle();
     wait_handle->wait_for_result();
@@ -393,12 +361,11 @@
     // Can't simply use memcmp() on the whole struct because age is not sent over the wire
     if (package.data_items != arg.data_items)
         return false;
+    // Note we can not compare the fd's directly as they may change when being sent over the wire.
     if (package.fd_items != arg.fd_items)
         return false;
     if (memcmp(package.data, arg.data, sizeof(package.data[0]) * package.data_items))
         return false;
-    if (memcmp(package.fd, arg.fd, sizeof(package.fd[0]) * package.fd_items))
-        return false;
     if (package.stride != arg.stride)
         return false;
     return true;
@@ -414,18 +381,8 @@
         .WillOnce(DoAll(SaveArg<0>(&submitted_package),
                         Return(mock_buffer_factory->emptybuffer)));
 
-<<<<<<< HEAD
-    auto surface = std::make_shared<MirSurface> (connection.get(), *client_comm_channel, logger, depository, input_platform, params, nullptr, &empty_callback, (void*) NULL);
-
-=======
-    auto surface = std::make_shared<MirSurface> (connection.get(),
-                                                 *client_comm_channel,
-                                                 logger,
-                                                 mock_buffer_factory,
-                                                 params,
-                                                 &empty_callback,
-                                                 nullptr);
->>>>>>> 915ff643
+    auto surface = std::make_shared<MirSurface> (connection.get(), *client_comm_channel, logger, mock_buffer_factory, input_platform, params, nullptr, &empty_callback, (void*) NULL);
+
     auto wait_handle = surface->get_create_wait_handle();
     wait_handle->wait_for_result();
 
@@ -445,18 +402,8 @@
         .WillOnce(DoAll(SaveArg<1>(&sz),
                         Return(mock_buffer_factory->emptybuffer)));
 
-<<<<<<< HEAD
-    auto surface = std::make_shared<MirSurface> (connection.get(), *client_comm_channel, logger, depository, input_platform, params, nullptr, &empty_callback, (void*) NULL);
-
-=======
-    auto surface = std::make_shared<MirSurface> (connection.get(),
-                                                 *client_comm_channel,
-                                                 logger,
-                                                 mock_buffer_factory,
-                                                 params,
-                                                 &empty_callback,
-                                                 nullptr);
->>>>>>> 915ff643
+    auto surface = std::make_shared<MirSurface> (connection.get(), *client_comm_channel, logger, mock_buffer_factory, input_platform, params, nullptr, &empty_callback, (void*) NULL);
+
     auto wait_handle = surface->get_create_wait_handle();
     wait_handle->wait_for_result();
 
@@ -475,17 +422,8 @@
         .WillOnce(DoAll(SaveArg<1>(&sz),
                         Return(mock_buffer_factory->emptybuffer)));
 
-<<<<<<< HEAD
-    auto surface = std::make_shared<MirSurface> (connection.get(), *client_comm_channel, logger, depository, input_platform, params, nullptr, &empty_callback, (void*) NULL);
-=======
-    auto surface = std::make_shared<MirSurface> (connection.get(),
-                                                 *client_comm_channel,
-                                                 logger,
-                                                 mock_buffer_factory,
-                                                 params,
-                                                 &empty_callback,
-                                                 nullptr);
->>>>>>> 915ff643
+    auto surface = std::make_shared<MirSurface> (connection.get(), *client_comm_channel, logger, mock_buffer_factory, input_platform, params, nullptr, &empty_callback, (void*) NULL);
+
     auto wait_handle = surface->get_create_wait_handle();
     wait_handle->wait_for_result();
 
@@ -504,25 +442,15 @@
         .WillOnce(DoAll(SaveArg<2>(&pf),
                         Return(mock_buffer_factory->emptybuffer)));
 
-<<<<<<< HEAD
-    auto surface = std::make_shared<MirSurface> (connection.get(), *client_comm_channel, logger, depository, input_platform, params, nullptr, &empty_callback, (void*) NULL);
-=======
-    auto surface = std::make_shared<MirSurface> (connection.get(),
-                                                 *client_comm_channel,
-                                                 logger,
-                                                 mock_buffer_factory,
-                                                 params,
-                                                 &empty_callback,
-                                                 nullptr);
-
->>>>>>> 915ff643
+    auto surface = std::make_shared<MirSurface> (connection.get(), *client_comm_channel, logger, mock_buffer_factory, input_platform, params, nullptr, &empty_callback, (void*) NULL);
+
     auto wait_handle = surface->get_create_wait_handle();
     wait_handle->wait_for_result();
 
     EXPECT_EQ(pf, geom::PixelFormat::abgr_8888);
 }
 
-<<<<<<< HEAD
+
 
 namespace
 {
@@ -547,18 +475,19 @@
     EXPECT_CALL(*mock_input_thread, stop()).Times(1);
 
     {
-        auto surface = std::make_shared<MirSurface> (connection.get(), *client_comm_channel, logger, depository, mock_input_platform, params, &delegate, &empty_callback, (void*) NULL);
+        auto surface = std::make_shared<MirSurface> (connection.get(), *client_comm_channel, logger, mock_buffer_factory, mock_input_platform, params, &delegate, &empty_callback, (void*) NULL);
         auto wait_handle = surface->get_create_wait_handle();
         wait_handle->wait_for_result();
     }
 
     {
         // This surface should not trigger a call to the input platform as no input delegate is specified.
-        auto surface = std::make_shared<MirSurface> (connection.get(), *client_comm_channel, logger, depository, mock_input_platform, params, nullptr, &empty_callback, (void*) NULL);
+        auto surface = std::make_shared<MirSurface> (connection.get(), *client_comm_channel, logger, mock_buffer_factory, mock_input_platform, params, nullptr, &empty_callback, (void*) NULL);
         auto wait_handle = surface->get_create_wait_handle();
         wait_handle->wait_for_result();
     }
-=======
+}
+
 TEST_F(MirClientSurfaceTest, get_buffer_returns_last_received_buffer_package)
 {
     using namespace testing;
@@ -570,7 +499,9 @@
                                                  *client_comm_channel,
                                                  logger,
                                                  mock_buffer_factory,
+                                                 input_platform,
                                                  params,
+                                                 nullptr,
                                                  &empty_callback,
                                                  nullptr);
     auto wait_handle = surface->get_create_wait_handle();
@@ -584,7 +515,6 @@
     buffer_wait_handle->wait_for_result();
 
     EXPECT_THAT(*surface->get_current_buffer_package(), BufferPackageMatches(mock_server_tool->server_package));
->>>>>>> 915ff643
 }
 
 TEST_F(MirClientSurfaceTest, default_surface_type)
@@ -598,12 +528,8 @@
     auto surface = std::make_shared<MirSurface> (connection.get(),
                                                  *client_comm_channel,
                                                  logger,
-<<<<<<< HEAD
-                                                 depository,
+                                                 mock_buffer_factory,
                                                  input_platform,
-=======
-                                                 mock_buffer_factory,
->>>>>>> 915ff643
                                                  params,
                                                  nullptr,
                                                  &empty_callback,
