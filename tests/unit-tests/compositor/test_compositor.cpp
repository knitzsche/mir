--- conflicted
+++ resolved
@@ -113,15 +113,9 @@
     EXPECT_CALL(display, view_area())
             .Times(1)
             .WillRepeatedly(Return(geom::Rectangle()));
-<<<<<<< HEAD
     
     NiceMock<mtd::MockRenderable> mr1, mr2, mr3;
     
-=======
-
-    NiceMock<MockRenderable> mr1, mr2, mr3;
-
->>>>>>> 6419449b
     EXPECT_CALL(mr1, hidden()).WillOnce(Return(false));
     EXPECT_CALL(mr2, hidden()).WillOnce(Return(true));
     EXPECT_CALL(mr3, hidden()).WillOnce(Return(false));
@@ -130,19 +124,11 @@
     renderables.push_back(&mr1);
     renderables.push_back(&mr2);
     renderables.push_back(&mr3);
-<<<<<<< HEAD
     
     EXPECT_CALL(mock_renderer, render(Ref(mr1),_)).Times(1);
     EXPECT_CALL(mock_renderer, render(Ref(mr2),_)).Times(0);
     EXPECT_CALL(mock_renderer, render(Ref(mr3),_)).Times(1);
     
-=======
-
-    EXPECT_CALL(mock_renderer, render(Ref(mr1))).Times(1);
-    EXPECT_CALL(mock_renderer, render(Ref(mr2))).Times(0);
-    EXPECT_CALL(mock_renderer, render(Ref(mr3))).Times(1);
-
->>>>>>> 6419449b
     FakeRenderView render_view(renderables);
 
     mc::Compositor comp(&render_view, renderer);
