--- conflicted
+++ resolved
@@ -21,7 +21,6 @@
 #include "src/server/report/null_report_factory.h"
 #include "mir/compositor/scene.h"
 #include "mir/compositor/renderer.h"
-#include "mir/graphics/cursor.h"
 #include "mir/geometry/rectangle.h"
 #include "mir_test_doubles/mock_renderer.h"
 #include "mir_test/fake_shared.h"
@@ -516,87 +515,6 @@
     compositor.composite();
 }
 
-<<<<<<< HEAD
-TEST_F(DefaultDisplayBufferCompositor, zooms_to_correct_region)
-{
-    using namespace testing;
-
-    mtd::MockDisplayBuffer display_buffer;
-
-    EXPECT_CALL(display_buffer, view_area())
-        .WillRepeatedly(Return(screen));
-    EXPECT_CALL(display_buffer, make_current())
-        .Times(3);
-    EXPECT_CALL(display_buffer, orientation())
-        .WillRepeatedly(Return(mir_orientation_normal));
-    EXPECT_CALL(display_buffer, post_update())
-        .Times(3);
-    EXPECT_CALL(display_buffer, can_bypass())
-        .WillRepeatedly(Return(false));
-
-    int left = screen.top_left.x.as_int();
-    int top = screen.top_left.y.as_int();
-    int width = screen.size.width.as_int();
-    int height = screen.size.height.as_int();
-
-    geom::Point middle{left + width/2, top + height/2};
-
-    EXPECT_CALL(mock_renderer, set_viewport(screen))
-        .Times(1);
-    EXPECT_CALL(mock_renderer, set_viewport(
-                     geom::Rectangle{{left, top}, {width/2,height/2}}))
-        .Times(1);
-    EXPECT_CALL(mock_renderer, set_viewport(
-                     geom::Rectangle{{left+width/4, top+height/4},
-                                     {width/2, height/2}}))
-        .Times(1);
-
-    FakeScene scene({});
-
-    mc::DefaultDisplayBufferCompositor compositor(
-        display_buffer,
-        mt::fake_shared(scene),
-        mt::fake_shared(mock_renderer),
-        mr::null_compositor_report());
-
-    auto cursor = compositor.cursor().lock();
-    ASSERT_NE(nullptr, cursor.get());
-
-    compositor.zoom(1.0f);
-    compositor.composite();
-
-    cursor->move_to(screen.top_left);
-    compositor.zoom(2.0f);
-    compositor.composite();
-
-    cursor->move_to(middle);
-    compositor.composite();
-}
-
-TEST_F(DefaultDisplayBufferCompositor, zoom_disables_bypass)
-{
-    using namespace testing;
-    ON_CALL(display_buffer, can_bypass())
-        .WillByDefault(Return(true));
-
-    FakeScene scene({&fullscreen});
-
-    EXPECT_CALL(mock_renderer, begin())
-        .Times(1);
-    EXPECT_CALL(mock_renderer, render(Ref(fullscreen),_))
-        .Times(1);
-    EXPECT_CALL(mock_renderer, end())
-        .Times(1);
-
-    auto compositor_buffer = std::make_shared<mtd::MockBuffer>();
-    fullscreen.set_buffer(compositor_buffer);
-    EXPECT_CALL(*compositor_buffer, can_bypass())
-        .Times(0);
-
-    auto report = std::make_shared<mtd::MockCompositorReport>();
-    EXPECT_CALL(*report, began_frame(_));
-    EXPECT_CALL(*report, finished_frame(false,_));
-=======
 //test associated with lp:1290306, 1293896, 1294048, 1294051, 1294053
 TEST_F(DefaultDisplayBufferCompositor, decides_whether_to_recomposite_before_rendering)
 {
@@ -627,22 +545,103 @@
 
     mg::RenderableList list({mock_renderable});
     FakeScene scene(list);
->>>>>>> 1ea19552
-
-    mc::DefaultDisplayBufferCompositor compositor(
-        display_buffer,
-        mt::fake_shared(scene),
-        mt::fake_shared(mock_renderer),
-<<<<<<< HEAD
-        report);
-
-    compositor.zoom(5.0f);
-    compositor.composite();
-}
-=======
+
+    mc::DefaultDisplayBufferCompositor compositor(
+        display_buffer,
+        mt::fake_shared(scene),
+        mt::fake_shared(mock_renderer),
         mr::null_compositor_report());
 
     EXPECT_TRUE(compositor.composite());
     EXPECT_FALSE(compositor.composite());
 }
->>>>>>> 1ea19552
+
+TEST_F(DefaultDisplayBufferCompositor, zooms_to_correct_region)
+{
+    using namespace testing;
+
+    mtd::MockDisplayBuffer display_buffer;
+
+    EXPECT_CALL(display_buffer, view_area())
+        .WillRepeatedly(Return(screen));
+    EXPECT_CALL(display_buffer, make_current())
+        .Times(3);
+    EXPECT_CALL(display_buffer, orientation())
+        .WillRepeatedly(Return(mir_orientation_normal));
+    EXPECT_CALL(display_buffer, post_update())
+        .Times(3);
+    EXPECT_CALL(display_buffer, can_bypass())
+        .WillRepeatedly(Return(false));
+
+    int left = screen.top_left.x.as_int();
+    int top = screen.top_left.y.as_int();
+    int width = screen.size.width.as_int();
+    int height = screen.size.height.as_int();
+
+    geom::Point middle{left + width/2, top + height/2};
+
+    EXPECT_CALL(mock_renderer, set_viewport(screen))
+        .Times(1);
+    EXPECT_CALL(mock_renderer, set_viewport(
+                     geom::Rectangle{{left, top}, {width/2,height/2}}))
+        .Times(1);
+    EXPECT_CALL(mock_renderer, set_viewport(
+                     geom::Rectangle{{left+width/4, top+height/4},
+                                     {width/2, height/2}}))
+        .Times(1);
+
+    FakeScene scene({});
+
+    mc::DefaultDisplayBufferCompositor compositor(
+        display_buffer,
+        mt::fake_shared(scene),
+        mt::fake_shared(mock_renderer),
+        mr::null_compositor_report());
+
+    auto cursor = compositor.cursor().lock();
+    ASSERT_NE(nullptr, cursor.get());
+
+    compositor.zoom(1.0f);
+    compositor.composite();
+
+    cursor->move_to(screen.top_left);
+    compositor.zoom(2.0f);
+    compositor.composite();
+
+    cursor->move_to(middle);
+    compositor.composite();
+}
+
+TEST_F(DefaultDisplayBufferCompositor, zoom_disables_bypass)
+{
+    using namespace testing;
+    ON_CALL(display_buffer, can_bypass())
+        .WillByDefault(Return(true));
+
+    FakeScene scene({&fullscreen});
+
+    EXPECT_CALL(mock_renderer, begin())
+        .Times(1);
+    EXPECT_CALL(mock_renderer, render(Ref(fullscreen),_))
+        .Times(1);
+    EXPECT_CALL(mock_renderer, end())
+        .Times(1);
+
+    auto compositor_buffer = std::make_shared<mtd::MockBuffer>();
+    fullscreen.set_buffer(compositor_buffer);
+    EXPECT_CALL(*compositor_buffer, can_bypass())
+        .Times(0);
+
+    auto report = std::make_shared<mtd::MockCompositorReport>();
+    EXPECT_CALL(*report, began_frame(_));
+    EXPECT_CALL(*report, finished_frame(false,_));
+
+    mc::DefaultDisplayBufferCompositor compositor(
+        display_buffer,
+        mt::fake_shared(scene),
+        mt::fake_shared(mock_renderer),
+        report);
+
+    compositor.zoom(5.0f);
+    compositor.composite();
+}
