--- conflicted
+++ resolved
@@ -135,18 +135,11 @@
 TEST_F(DefaultDisplayBufferCompositor, skips_scene_that_should_not_be_rendered)
 {
     using namespace testing;
-<<<<<<< HEAD
-    mtd::StubDisplayBuffer display_buffer{geom::Rectangle{{0,0},{14,14}}};
-    auto mock_renderable1 = std::make_shared<mtd::MockRenderable>();
-    auto mock_renderable2 = std::make_shared<mtd::MockRenderable>();
-    auto mock_renderable3 = std::make_shared<mtd::MockRenderable>();
-=======
     
     mtd::StubDisplayBuffer display_buffer{geom::Rectangle{{0,0},{14,14}}};
     auto mock_renderable1 = std::make_shared<NiceMock<mtd::MockRenderable>>();
     auto mock_renderable2 = std::make_shared<NiceMock<mtd::MockRenderable>>();
     auto mock_renderable3 = std::make_shared<NiceMock<mtd::MockRenderable>>();
->>>>>>> eb850b8a
 
     auto buf = std::make_shared<mtd::StubBuffer>();
     EXPECT_CALL(*mock_renderable1, buffer(_))
