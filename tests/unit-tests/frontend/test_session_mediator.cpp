/*
 * Copyright © 2012 Canonical Ltd.
 *
 * This program is free software: you can redistribute it and/or modify
 * it under the terms of the GNU General Public License version 3 as
 * published by the Free Software Foundation.
 *
 * This program is distributed in the hope that it will be useful,
 * but WITHOUT ANY WARRANTY; without even the implied warranty of
 * MERCHANTABILITY or FITNESS FOR A PARTICULAR PURPOSE.  See the
 * GNU General Public License for more details.
 *
 * You should have received a copy of the GNU General Public License
 * along with this program.  If not, see <http://www.gnu.org/licenses/>.
 *
 * Authored by: Alexandros Frantzis <alexandros.frantzis@canonical.com>
 */

#include "mir/compositor/buffer_stream.h"
#include "mir/frontend/session_mediator_report.h"
#include "src/server/frontend/session_mediator.h"
#include "src/server/frontend/resource_cache.h"
#include "src/server/scene/application_session.h"
#include "mir/graphics/display.h"
#include "mir/graphics/display_configuration.h"
#include "mir/graphics/platform.h"
#include "mir/graphics/platform_ipc_package.h"
#include "src/server/scene/basic_surface.h"
#include "mir_test_doubles/mock_display.h"
#include "mir_test_doubles/mock_display_changer.h"
#include "mir_test_doubles/null_display.h"
#include "mir_test_doubles/null_event_sink.h"
#include "mir_test_doubles/null_display_changer.h"
#include "mir_test_doubles/mock_display.h"
#include "mir_test_doubles/mock_shell.h"
#include "mir_test_doubles/mock_frontend_surface.h"
#include "mir_test_doubles/mock_buffer.h"
#include "mir_test_doubles/stub_session.h"
#include "mir_test_doubles/stub_surface_builder.h"
#include "mir_test_doubles/stub_display_configuration.h"
#include "mir_test_doubles/stub_buffer_allocator.h"
#include "mir_test/display_config_matchers.h"
#include "mir_test/fake_shared.h"
#include "mir/frontend/event_sink.h"
#include "mir/shell/surface.h"

#include "gmock_set_arg.h"
#include <gtest/gtest.h>
#include <gmock/gmock.h>

#include <stdexcept>

namespace mf = mir::frontend;
namespace mg = mir::graphics;
namespace mc = mir::compositor;
namespace ms = mir::scene;
namespace geom = mir::geometry;
namespace mp = mir::protobuf;
namespace msh = mir::shell;
namespace mt = mir::test;
namespace mtd = mt::doubles;

namespace
{
struct StubConfig : public mtd::NullDisplayConfiguration
{
    StubConfig(std::shared_ptr<mg::DisplayConfigurationOutput> const& conf)
       : outputs{conf, conf}
    {
    }
    virtual void for_each_output(std::function<void(mg::DisplayConfigurationOutput const&)> f) const override
    {
        for(auto const& disp : outputs)
        {
            f(*disp);
        }
    }

    std::vector<std::shared_ptr<mg::DisplayConfigurationOutput>> outputs;
};

struct MockConfig : public mg::DisplayConfiguration
{
    MOCK_CONST_METHOD1(for_each_card, void(std::function<void(mg::DisplayConfigurationCard const&)>));
    MOCK_CONST_METHOD1(for_each_output, void(std::function<void(mg::DisplayConfigurationOutput const&)>));
    MOCK_METHOD5(configure_output, void(mg::DisplayConfigurationOutputId, bool, geom::Point, size_t, MirPowerMode));
};

}

namespace
{
class StubbedSession : public mtd::StubSession
{
public:
    StubbedSession() : last_surface_id{1}
    {
        using namespace ::testing;

        mock_surface = std::make_shared<mtd::MockFrontendSurface>();
        mock_surfaces[mf::SurfaceId{1}] = mock_surface;
        mock_buffer = std::make_shared<NiceMock<mtd::MockBuffer>>(geom::Size(), geom::Stride(), MirPixelFormat());

        EXPECT_CALL(*mock_surface, size()).Times(AnyNumber()).WillRepeatedly(Return(geom::Size()));
<<<<<<< HEAD
        EXPECT_CALL(*mock_surface, pixel_format()).Times(AnyNumber()).WillRepeatedly(Return(geom::PixelFormat()));
        EXPECT_CALL(*mock_surface, swap_buffers(_)).Times(AnyNumber()).WillRepeatedly(SetArg<0>(mock_buffer.get()));
=======
        EXPECT_CALL(*mock_surface, pixel_format()).Times(AnyNumber()).WillRepeatedly(Return(MirPixelFormat()));
        EXPECT_CALL(*mock_surface, swap_buffers(_)).Times(AnyNumber()).WillRepeatedly(SetArg<0>(mock_buffer));
>>>>>>> 178eb996

        EXPECT_CALL(*mock_surface, supports_input()).Times(AnyNumber()).WillRepeatedly(Return(true));
        EXPECT_CALL(*mock_surface, client_input_fd()).Times(AnyNumber()).WillRepeatedly(Return(testing_client_input_fd));
    }

    std::shared_ptr<mf::Surface> get_surface(mf::SurfaceId surface) const
    {
        return mock_surfaces.at(surface);
    }

    mf::SurfaceId create_surface(msh::SurfaceCreationParameters const& /* params */) override
    {
        using namespace ::testing;
        auto id = mf::SurfaceId{last_surface_id};
        if (last_surface_id != 1) {
            mock_surfaces[id] = std::make_shared<mtd::MockFrontendSurface>();

            EXPECT_CALL(*mock_surfaces[id], size()).Times(AnyNumber()).WillRepeatedly(Return(geom::Size()));
<<<<<<< HEAD
            EXPECT_CALL(*mock_surfaces[id], pixel_format()).Times(AnyNumber()).WillRepeatedly(Return(geom::PixelFormat()));
            EXPECT_CALL(*mock_surfaces[id], swap_buffers(_)).Times(AnyNumber()).WillRepeatedly(SetArg<0>(mock_buffer.get()));
=======
            EXPECT_CALL(*mock_surfaces[id], pixel_format()).Times(AnyNumber()).WillRepeatedly(Return(MirPixelFormat()));
            EXPECT_CALL(*mock_surfaces[id], swap_buffers(_)).Times(AnyNumber()).WillRepeatedly(SetArg<0>(mock_buffer));
>>>>>>> 178eb996

            EXPECT_CALL(*mock_surfaces[id], supports_input()).Times(AnyNumber()).WillRepeatedly(Return(true));
            EXPECT_CALL(*mock_surfaces[id], client_input_fd()).Times(AnyNumber()).WillRepeatedly(Return(testing_client_input_fd));
        }
        last_surface_id++;
        return id;
    }

    void destroy_surface(mf::SurfaceId surface) override
    {
        mock_surfaces.erase(surface);
    }

    mtd::StubSurfaceBuilder surface_builder;
    std::shared_ptr<mtd::MockFrontendSurface> mock_surface;
    std::map<mf::SurfaceId, std::shared_ptr<mtd::MockFrontendSurface>> mock_surfaces;
    std::shared_ptr<mtd::MockBuffer> mock_buffer;
    static int const testing_client_input_fd;
    int last_surface_id;
};

int const StubbedSession::testing_client_input_fd{11};

class MockGraphicBufferAllocator : public mtd::StubBufferAllocator
{
public:
    MockGraphicBufferAllocator()
    {
        ON_CALL(*this, supported_pixel_formats())
            .WillByDefault(testing::Return(std::vector<MirPixelFormat>()));
    }

    MOCK_METHOD0(supported_pixel_formats, std::vector<MirPixelFormat>());
};

class MockPlatform : public mg::Platform
{
 public:
    MockPlatform()
    {
        using namespace testing;
        ON_CALL(*this, create_buffer_allocator(_))
            .WillByDefault(Return(std::shared_ptr<mg::GraphicBufferAllocator>()));
        ON_CALL(*this, create_display(_))
            .WillByDefault(Return(std::make_shared<mtd::NullDisplay>()));
        ON_CALL(*this, get_ipc_package())
            .WillByDefault(Return(std::make_shared<mg::PlatformIPCPackage>()));
    }

    MOCK_METHOD1(create_buffer_allocator, std::shared_ptr<mg::GraphicBufferAllocator>(std::shared_ptr<mg::BufferInitializer> const&));
    MOCK_METHOD1(create_display,
                 std::shared_ptr<mg::Display>(
                     std::shared_ptr<mg::DisplayConfigurationPolicy> const&));
    MOCK_METHOD0(get_ipc_package, std::shared_ptr<mg::PlatformIPCPackage>());
    MOCK_METHOD0(create_internal_client, std::shared_ptr<mg::InternalClient>());
    MOCK_CONST_METHOD2(fill_ipc_package, void(mg::BufferIPCPacker*, mg::Buffer const*));
    MOCK_CONST_METHOD0(egl_native_display, EGLNativeDisplayType());
};

struct SessionMediatorTest : public ::testing::Test
{
    SessionMediatorTest()
        : shell{std::make_shared<testing::NiceMock<mtd::MockShell>>()},
          graphics_platform{std::make_shared<testing::NiceMock<MockPlatform>>()},
          graphics_changer{std::make_shared<mtd::NullDisplayChanger>()},
          surface_pixel_formats{mir_pixel_format_argb_8888, mir_pixel_format_xrgb_8888},
          report{std::make_shared<mf::NullSessionMediatorReport>()},
          resource_cache{std::make_shared<mf::ResourceCache>()},
          mediator{shell, graphics_platform, graphics_changer,
                   surface_pixel_formats, report,
                   std::make_shared<mtd::NullEventSink>(),
                   resource_cache},
          stubbed_session{std::make_shared<StubbedSession>()},
          null_callback{google::protobuf::NewPermanentCallback(google::protobuf::DoNothing)}
    {
        using namespace ::testing;

        ON_CALL(*shell, open_session(_, _)).WillByDefault(Return(stubbed_session));
        ON_CALL(*shell, create_surface_for(_, _))
            .WillByDefault(WithArg<1>(Invoke(stubbed_session.get(), &StubbedSession::create_surface)));
    }

    std::shared_ptr<testing::NiceMock<mtd::MockShell>> const shell;
    std::shared_ptr<MockPlatform> const graphics_platform;
    std::shared_ptr<mf::DisplayChanger> const graphics_changer;
    std::vector<MirPixelFormat> const surface_pixel_formats;
    std::shared_ptr<mf::SessionMediatorReport> const report;
    std::shared_ptr<mf::ResourceCache> const resource_cache;
    mf::SessionMediator mediator;
    std::shared_ptr<StubbedSession> const stubbed_session;

    std::unique_ptr<google::protobuf::Closure> null_callback;
};
}

TEST_F(SessionMediatorTest, disconnect_releases_session)
{
    using namespace ::testing;

    mp::ConnectParameters connect_parameters;
    mp::Connection connection;

    EXPECT_CALL(*shell, close_session(_)).Times(1);

    mediator.connect(nullptr, &connect_parameters, &connection, null_callback.get());
    mediator.disconnect(nullptr, nullptr, nullptr, null_callback.get());
}

TEST_F(SessionMediatorTest, calling_methods_before_connect_throws)
{
    EXPECT_THROW({
        mp::SurfaceParameters request;
        mp::Surface response;

        mediator.create_surface(nullptr, &request, &response, null_callback.get());
    }, std::logic_error);

    EXPECT_THROW({
        mp::SurfaceId request;
        mp::Buffer response;

        mediator.next_buffer(nullptr, &request, &response, null_callback.get());
    }, std::logic_error);

    EXPECT_THROW({
        mp::SurfaceId request;

        mediator.release_surface(nullptr, &request, nullptr, null_callback.get());
    }, std::logic_error);

    EXPECT_THROW({
        mp::DRMMagic request;
        mp::DRMAuthMagicStatus response;

        mediator.drm_auth_magic(nullptr, &request, &response, null_callback.get());
    }, std::logic_error);

    EXPECT_THROW({
        mediator.disconnect(nullptr, nullptr, nullptr, null_callback.get());
    }, std::logic_error);
}

TEST_F(SessionMediatorTest, calling_methods_after_connect_works)
{
    mp::ConnectParameters connect_parameters;
    mp::Connection connection;

    mediator.connect(nullptr, &connect_parameters, &connection, null_callback.get());

    {
        mp::SurfaceParameters request;
        mp::Surface surface_response;

        mediator.create_surface(nullptr, &request, &surface_response, null_callback.get());

        mp::SurfaceId surface = surface_response.id();
        mp::Buffer buffer_response;

        mediator.next_buffer(nullptr, &surface, &buffer_response, null_callback.get());

        mediator.release_surface(nullptr, &surface, nullptr, null_callback.get());
    }

    mediator.disconnect(nullptr, nullptr, nullptr, null_callback.get());
}

TEST_F(SessionMediatorTest, calling_methods_after_disconnect_throws)
{
    mp::ConnectParameters connect_parameters;
    mp::Connection connection;

    mediator.connect(nullptr, &connect_parameters, &connection, null_callback.get());

    mediator.disconnect(nullptr, nullptr, nullptr, null_callback.get());

    EXPECT_THROW({
        mp::SurfaceParameters surface_parameters;
        mp::Surface surface;

        mediator.create_surface(nullptr, &surface_parameters, &surface, null_callback.get());
    }, std::logic_error);

    EXPECT_THROW({
        mp::SurfaceId request;
        mp::Buffer response;

        mediator.next_buffer(nullptr, &request, &response, null_callback.get());
    }, std::logic_error);

    EXPECT_THROW({
        mp::SurfaceId request;

        mediator.release_surface(nullptr, &request, nullptr, null_callback.get());
    }, std::logic_error);

    EXPECT_THROW({
        mp::DRMMagic request;
        mp::DRMAuthMagicStatus response;

        mediator.drm_auth_magic(nullptr, &request, &response, null_callback.get());
    }, std::logic_error);

    EXPECT_THROW({
        mediator.disconnect(nullptr, nullptr, nullptr, null_callback.get());
    }, std::logic_error);
}

TEST_F(SessionMediatorTest, can_reconnect_after_disconnect)
{
    mp::ConnectParameters connect_parameters;
    mp::Connection connection;

    mediator.connect(nullptr, &connect_parameters, &connection, null_callback.get());

    mediator.disconnect(nullptr, nullptr, nullptr, null_callback.get());

    mediator.connect(nullptr, &connect_parameters, &connection, null_callback.get());
}

TEST_F(SessionMediatorTest, connect_packs_display_configuration)
{
    using namespace testing;
    geom::Size sz{1022, 2411};

    mtd::StubDisplayConfig config;

    auto mock_display = std::make_shared<mtd::MockDisplayChanger>();
    EXPECT_CALL(*mock_display, active_configuration())
        .Times(1)
        .WillOnce(Return(mt::fake_shared(config)));
    mf::SessionMediator mediator(
        shell, graphics_platform, mock_display,
        surface_pixel_formats, report,
        std::make_shared<mtd::NullEventSink>(),
        resource_cache);

    mp::ConnectParameters connect_parameters;
    mp::Connection connection;
    connection.clear_platform();
    connection.clear_display_info();
    connection.clear_display_output();
    connection.clear_display_configuration();

    mediator.connect(nullptr, &connect_parameters, &connection, null_callback.get());

    EXPECT_THAT(connection.display_configuration(),
                mt::DisplayConfigMatches(std::cref(config)));
}

TEST_F(SessionMediatorTest, creating_surface_packs_response_with_input_fds)
{
    mp::ConnectParameters connect_parameters;
    mp::Connection connection;

    mediator.connect(nullptr, &connect_parameters, &connection, null_callback.get());

    {
        mp::SurfaceParameters request;
        mp::Surface response;

        mediator.create_surface(nullptr, &request, &response, null_callback.get());
        EXPECT_EQ(StubbedSession::testing_client_input_fd, response.fd(0));
    }

    mediator.disconnect(nullptr, nullptr, nullptr, null_callback.get());
}

TEST_F(SessionMediatorTest, no_input_channel_is_nonfatal)
{
    mp::ConnectParameters connect_parameters;
    mp::Connection connection;
    EXPECT_CALL(*stubbed_session->mock_surface, supports_input())
        .Times(1)
        .WillOnce(testing::Return(false));
    EXPECT_CALL(*stubbed_session->mock_surface, client_input_fd())
        .Times(0);

    mediator.connect(nullptr, &connect_parameters, &connection, null_callback.get());

    {
        mp::SurfaceParameters request;
        mp::Surface response;

        mediator.create_surface(nullptr, &request, &response, null_callback.get());
    }

    mediator.disconnect(nullptr, nullptr, nullptr, null_callback.get());
}

TEST_F(SessionMediatorTest, session_only_sends_needed_buffers)
{
    using namespace testing;

    mp::ConnectParameters connect_parameters;
    mp::Connection connection;

    mediator.connect(nullptr, &connect_parameters, &connection, null_callback.get());

    {
        EXPECT_CALL(*stubbed_session->mock_buffer, id())
            .WillOnce(Return(mg::BufferID{4}))
            .WillOnce(Return(mg::BufferID{4}))
            .WillOnce(Return(mg::BufferID{5}))
            .WillOnce(Return(mg::BufferID{5}))
            .WillOnce(Return(mg::BufferID{4}))
            .WillOnce(Return(mg::BufferID{4}))
            .WillOnce(Return(mg::BufferID{5}))
            .WillOnce(Return(mg::BufferID{5}));

        mp::Surface surface_response;
        mp::SurfaceId buffer_request;
        mp::Buffer buffer_response[3];

        EXPECT_CALL(*graphics_platform, fill_ipc_package(_, stubbed_session->mock_buffer.get()))
            .Times(2);

        mp::SurfaceParameters surface_request;
        mediator.create_surface(nullptr, &surface_request, &surface_response, null_callback.get());
        buffer_request = surface_response.id();
        mediator.next_buffer(nullptr, &buffer_request, &buffer_response[0], null_callback.get());
        mediator.next_buffer(nullptr, &buffer_request, &buffer_response[1], null_callback.get());
        mediator.next_buffer(nullptr, &buffer_request, &buffer_response[2], null_callback.get());
    }

    mediator.disconnect(nullptr, nullptr, nullptr, null_callback.get());
}

TEST_F(SessionMediatorTest, session_with_multiple_surfaces_only_sends_needed_buffers)
{
    using namespace testing;

    mp::ConnectParameters connect_parameters;
    mp::Connection connection;

    mediator.connect(nullptr, &connect_parameters, &connection, null_callback.get());

    {
        EXPECT_CALL(*stubbed_session->mock_buffer, id())
            .WillOnce(Return(mg::BufferID{4}))
            .WillOnce(Return(mg::BufferID{4}))
            .WillOnce(Return(mg::BufferID{9}))
            .WillOnce(Return(mg::BufferID{9}))
            .WillOnce(Return(mg::BufferID{5}))
            .WillOnce(Return(mg::BufferID{5}))
            .WillOnce(Return(mg::BufferID{10}))
            .WillOnce(Return(mg::BufferID{10}))
            .WillOnce(Return(mg::BufferID{4}))
            .WillOnce(Return(mg::BufferID{4}))
            .WillOnce(Return(mg::BufferID{9}))
            .WillOnce(Return(mg::BufferID{9}))
            .WillOnce(Return(mg::BufferID{5}))
            .WillOnce(Return(mg::BufferID{5}))
            .WillOnce(Return(mg::BufferID{10}))
            .WillOnce(Return(mg::BufferID{10}));

        mp::Surface surface_response[2];
        mp::SurfaceId buffer_request[2];
        mp::Buffer buffer_response[6];

        EXPECT_CALL(*graphics_platform, fill_ipc_package(_, stubbed_session->mock_buffer.get()))
            .Times(4);

        mp::SurfaceParameters surface_request;
        mediator.create_surface(nullptr, &surface_request, &surface_response[0], null_callback.get());
        mediator.create_surface(nullptr, &surface_request, &surface_response[1], null_callback.get());
        buffer_request[0] = surface_response[0].id();
        buffer_request[1] = surface_response[1].id();
        mediator.next_buffer(nullptr, &buffer_request[0], &buffer_response[0], null_callback.get());
        mediator.next_buffer(nullptr, &buffer_request[1], &buffer_response[1], null_callback.get());
        mediator.next_buffer(nullptr, &buffer_request[0], &buffer_response[2], null_callback.get());
        mediator.next_buffer(nullptr, &buffer_request[1], &buffer_response[3], null_callback.get());
        mediator.next_buffer(nullptr, &buffer_request[0], &buffer_response[4], null_callback.get());
        mediator.next_buffer(nullptr, &buffer_request[1], &buffer_response[5], null_callback.get());
    }

    mediator.disconnect(nullptr, nullptr, nullptr, null_callback.get());
}

TEST_F(SessionMediatorTest, buffer_resource_for_surface_unaffected_by_other_surfaces)
{
    using namespace testing;

    mtd::StubBuffer buffer;
    mp::ConnectParameters connect_parameters;
    mp::Connection connection;

    mediator.connect(nullptr, &connect_parameters, &connection, null_callback.get());
    mp::SurfaceParameters surface_request;
    mp::Surface surface_response;

    /*
     * Note that the surface created by the first create_surface() call is
     * the pre-created stubbed_session->mock_surface. Further create_surface()
     * invocations create new surfaces in stubbed_session->mock_surfaces[].
     */
    EXPECT_CALL(*stubbed_session->mock_surface, swap_buffers(_))
        .WillOnce(SetArg<0>(&buffer));

    mediator.create_surface(nullptr, &surface_request, &surface_response, null_callback.get());
    mp::SurfaceId our_surface{surface_response.id()};

    Mock::VerifyAndClearExpectations(stubbed_session->mock_surface.get());

    /* Creating a new surface should not affect our surfaces' buffers */
    EXPECT_CALL(*stubbed_session->mock_surface, swap_buffers(_)).Times(0);
    mediator.create_surface(nullptr, &surface_request, &surface_response, null_callback.get());

    mp::SurfaceId new_surface{surface_response.id()};
    mp::Buffer buffer_response;

    /* Getting the next buffer of new surface should not affect our surfaces' buffers */
    mediator.next_buffer(nullptr, &new_surface, &buffer_response, null_callback.get());

    Mock::VerifyAndClearExpectations(stubbed_session->mock_surface.get());

    /* Getting the next buffer of our surface should post the original */
    EXPECT_CALL(*stubbed_session->mock_surface, swap_buffers(Eq(&buffer))).Times(1);

    mediator.next_buffer(nullptr, &our_surface, &buffer_response, null_callback.get());
    mediator.disconnect(nullptr, nullptr, nullptr, null_callback.get());
}

TEST_F(SessionMediatorTest, display_config_request)
{
    using namespace testing;
    mp::ConnectParameters connect_parameters;
    mp::Connection connection;

    bool used0 = false, used1 = true;
    geom::Point pt0{44,22}, pt1{3,2};
    size_t mode_index0 = 1, mode_index1 = 3;
    mg::DisplayConfigurationOutputId id0{6}, id1{3};

    NiceMock<MockConfig> mock_display_config;
    mtd::StubDisplayConfig stub_display_config;
    auto mock_display_selector = std::make_shared<mtd::MockDisplayChanger>();

    Sequence seq;
    EXPECT_CALL(*mock_display_selector, active_configuration())
        .InSequence(seq)
        .WillOnce(Return(mt::fake_shared(mock_display_config)));
    EXPECT_CALL(*mock_display_selector, active_configuration())
        .InSequence(seq)
        .WillOnce(Return(mt::fake_shared(mock_display_config)));
    EXPECT_CALL(mock_display_config, configure_output(id0, used0, pt0, mode_index0,  mir_power_mode_on))
        .InSequence(seq);
    EXPECT_CALL(mock_display_config, configure_output(id1, used1, pt1, mode_index1, mir_power_mode_off))
        .InSequence(seq);
    EXPECT_CALL(*mock_display_selector, configure(_,_))
        .InSequence(seq);
    EXPECT_CALL(*mock_display_selector, active_configuration())
        .InSequence(seq)
        .WillOnce(Return(mt::fake_shared(stub_display_config)));

    mf::SessionMediator session_mediator{
        shell, graphics_platform, mock_display_selector,
        surface_pixel_formats, report,
        std::make_shared<mtd::NullEventSink>(), resource_cache};

    session_mediator.connect(nullptr, &connect_parameters, &connection, null_callback.get());

    mp::DisplayConfiguration configuration_response;
    mp::DisplayConfiguration configuration;
    auto disp0 = configuration.add_display_output();
    disp0->set_output_id(id0.as_value());
    disp0->set_used(used0);
    disp0->set_position_x(pt0.x.as_uint32_t());
    disp0->set_position_y(pt0.y.as_uint32_t());
    disp0->set_current_mode(mode_index0);
    disp0->set_power_mode(static_cast<uint32_t>(mir_power_mode_on));

    auto disp1 = configuration.add_display_output();
    disp1->set_output_id(id1.as_value());
    disp1->set_used(used1);
    disp1->set_position_x(pt1.x.as_uint32_t());
    disp1->set_position_y(pt1.y.as_uint32_t());
    disp1->set_current_mode(mode_index1);
    disp1->set_power_mode(static_cast<uint32_t>(mir_power_mode_off));

    session_mediator.configure_display(nullptr, &configuration,
                                       &configuration_response, null_callback.get());

    EXPECT_THAT(configuration_response, mt::DisplayConfigMatches(std::cref(stub_display_config)));

    session_mediator.disconnect(nullptr, nullptr, nullptr, null_callback.get());
}<|MERGE_RESOLUTION|>--- conflicted
+++ resolved
@@ -102,13 +102,8 @@
         mock_buffer = std::make_shared<NiceMock<mtd::MockBuffer>>(geom::Size(), geom::Stride(), MirPixelFormat());
 
         EXPECT_CALL(*mock_surface, size()).Times(AnyNumber()).WillRepeatedly(Return(geom::Size()));
-<<<<<<< HEAD
-        EXPECT_CALL(*mock_surface, pixel_format()).Times(AnyNumber()).WillRepeatedly(Return(geom::PixelFormat()));
+        EXPECT_CALL(*mock_surface, pixel_format()).Times(AnyNumber()).WillRepeatedly(Return(MirPixelFormat()));
         EXPECT_CALL(*mock_surface, swap_buffers(_)).Times(AnyNumber()).WillRepeatedly(SetArg<0>(mock_buffer.get()));
-=======
-        EXPECT_CALL(*mock_surface, pixel_format()).Times(AnyNumber()).WillRepeatedly(Return(MirPixelFormat()));
-        EXPECT_CALL(*mock_surface, swap_buffers(_)).Times(AnyNumber()).WillRepeatedly(SetArg<0>(mock_buffer));
->>>>>>> 178eb996
 
         EXPECT_CALL(*mock_surface, supports_input()).Times(AnyNumber()).WillRepeatedly(Return(true));
         EXPECT_CALL(*mock_surface, client_input_fd()).Times(AnyNumber()).WillRepeatedly(Return(testing_client_input_fd));
@@ -127,13 +122,8 @@
             mock_surfaces[id] = std::make_shared<mtd::MockFrontendSurface>();
 
             EXPECT_CALL(*mock_surfaces[id], size()).Times(AnyNumber()).WillRepeatedly(Return(geom::Size()));
-<<<<<<< HEAD
-            EXPECT_CALL(*mock_surfaces[id], pixel_format()).Times(AnyNumber()).WillRepeatedly(Return(geom::PixelFormat()));
+            EXPECT_CALL(*mock_surfaces[id], pixel_format()).Times(AnyNumber()).WillRepeatedly(Return(MirPixelFormat()));
             EXPECT_CALL(*mock_surfaces[id], swap_buffers(_)).Times(AnyNumber()).WillRepeatedly(SetArg<0>(mock_buffer.get()));
-=======
-            EXPECT_CALL(*mock_surfaces[id], pixel_format()).Times(AnyNumber()).WillRepeatedly(Return(MirPixelFormat()));
-            EXPECT_CALL(*mock_surfaces[id], swap_buffers(_)).Times(AnyNumber()).WillRepeatedly(SetArg<0>(mock_buffer));
->>>>>>> 178eb996
 
             EXPECT_CALL(*mock_surfaces[id], supports_input()).Times(AnyNumber()).WillRepeatedly(Return(true));
             EXPECT_CALL(*mock_surfaces[id], client_input_fd()).Times(AnyNumber()).WillRepeatedly(Return(testing_client_input_fd));
