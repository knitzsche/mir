--- conflicted
+++ resolved
@@ -221,16 +221,6 @@
         using namespace ::testing;
 
         ON_CALL(*shell, open_session(_, _, _)).WillByDefault(Return(stubbed_session));
-<<<<<<< HEAD
-        ON_CALL(*shell, create_surface_for(_, _))
-            .WillByDefault(WithArg<1>(Invoke(stubbed_session.get(), &StubbedSession::create_surface)));
-
-        connection.clear_platform();
-        connection.clear_display_info();
-        connection.clear_display_output();
-        connection.clear_display_configuration();
-=======
->>>>>>> ee7b2c1b
     }
 
     MockConnector connector;
