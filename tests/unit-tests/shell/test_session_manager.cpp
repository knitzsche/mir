/*
 * Copyright © 2012 Canonical Ltd.
 *
 * This program is free software: you can redistribute it and/or modify
 * it under the terms of the GNU General Public License version 3 as
 * published by the Free Software Foundation.
 *
 * This program is distributed in the hope that it will be useful,
 * but WITHOUT ANY WARRANTY; without even the implied warranty of
 * MERCHANTABILITY or FITNESS FOR A PARTICULAR PURPOSE.  See the
 * GNU General Public License for more details.
 *
 * You should have received a copy of the GNU General Public License
 * along with this program.  If not, see <http://www.gnu.org/licenses/>.
 *
 * Authored by: Thomas Voss <thomas.voss@canonical.com>
 */

#include "mir/surfaces/buffer_stream.h"
#include "mir/shell/focus_sequence.h"
#include "mir/shell/session_manager.h"
#include "mir/shell/default_session_container.h"
#include "mir/shell/session.h"
#include "mir/shell/surface.h"
#include "mir/shell/session_listener.h"
#include "mir/shell/null_session_listener.h"
#include "mir/shell/surface_creation_parameters.h"
#include "mir/surfaces/surface.h"

#include "mir_test/fake_shared.h"
#include "mir_test_doubles/mock_buffer_stream.h"
#include "mir_test_doubles/mock_display_changer.h"
#include "mir_test_doubles/mock_session.h"
#include "mir_test_doubles/mock_surface_factory.h"
#include "mir_test_doubles/mock_focus_setter.h"
#include "mir_test_doubles/mock_session_listener.h"
#include "mir_test_doubles/stub_surface_builder.h"
#include "mir_test_doubles/stub_surface_controller.h"
#include "mir_test_doubles/null_snapshot_strategy.h"
#include "mir_test_doubles/null_surface_configurator.h"

#include <gmock/gmock.h>
#include <gtest/gtest.h>

namespace mc = mir::compositor;
namespace mf = mir::frontend;
namespace msh = mir::shell;
namespace ms = mir::surfaces;
namespace geom = mir::geometry;
namespace mt = mir::test;
namespace mtd = mir::test::doubles;

namespace
{
struct MockSessionContainer : public msh::DefaultSessionContainer
{
    MOCK_METHOD1(insert_session, void(std::shared_ptr<msh::Session> const&));
    MOCK_METHOD1(remove_session, void(std::shared_ptr<msh::Session> const&));
    MOCK_METHOD0(lock, void());
    MOCK_METHOD0(unlock, void());
    ~MockSessionContainer() noexcept {}
};

struct SessionManagerSetup : public testing::Test
{
    SessionManagerSetup()
      : session_manager(mt::fake_shared(surface_factory),
                        mt::fake_shared(container),
                        mt::fake_shared(focus_setter),
                        std::make_shared<mtd::NullSnapshotStrategy>(),
                        mt::fake_shared(session_listener),
                        mt::fake_shared(mock_display_changer))
    {
    }

    mtd::StubSurfaceBuilder surface_builder;
    mtd::StubSurfaceController surface_controller;
    mtd::MockSurfaceFactory surface_factory;
    testing::NiceMock<MockSessionContainer> container;    // Inelegant but some tests need a stub
    testing::NiceMock<mtd::MockFocusSetter> focus_setter; // Inelegant but some tests need a stub
    mtd::MockSessionListener session_listener;
    testing::NiceMock<mtd::MockDisplayChanger> mock_display_changer;

    msh::SessionManager session_manager;
};

}

TEST_F(SessionManagerSetup, open_and_close_session)
{
    using namespace ::testing;

    Sequence seq;
    EXPECT_CALL(container, insert_session(_))
        .InSequence(seq);
    EXPECT_CALL(session_listener, starting(_))
        .InSequence(seq);
    EXPECT_CALL(focus_setter, session_opened(_))
        .InSequence(seq);

    EXPECT_CALL(container, remove_session(_))
        .InSequence(seq);
    EXPECT_CALL(session_listener, stopping(_))
        .InSequence(seq);
    EXPECT_CALL(focus_setter, session_closed(_))
        .InSequence(seq);

    auto session = session_manager.open_session("Visual Basic Studio", std::shared_ptr<mf::EventSink>());
    session_manager.close_session(session);
}

TEST_F(SessionManagerSetup, create_surface)
{
<<<<<<< HEAD
    using namespace testing;
=======
    using namespace ::testing;

    EXPECT_CALL(surface_factory, create_surface(_, _, _, _)).Times(1);

    ON_CALL(surface_factory, create_surface(_, _, _, _)).WillByDefault(
       Return(std::make_shared<msh::Surface>(
           nullptr,
           mt::fake_shared(surface_builder), std::make_shared<mtd::NullSurfaceConfigurator>(),
           msh::a_surface(),mf::SurfaceId{}, std::shared_ptr<mf::EventSink>())));


    EXPECT_CALL(container, insert_session(_)).Times(1);
    EXPECT_CALL(container, remove_session(_)).Times(1);

    EXPECT_CALL(focus_setter, set_focus_to(_)).Times(1);
    EXPECT_CALL(focus_setter, set_focus_to(std::shared_ptr<msh::Session>())).Times(1);

    EXPECT_CALL(focus_sequence, default_focus()).WillOnce(Return((std::shared_ptr<msh::Session>())));
>>>>>>> 46ec9d3f

    std::shared_ptr<mf::Session> session;
    EXPECT_CALL(focus_setter, surface_created_for(_))
        .Times(1);

    session_manager.handle_surface_created(session);
}

namespace
{
struct MockShellSession : public msh::Session
{
<<<<<<< HEAD
    MOCK_METHOD1(create_surface, mf::SurfaceId(msh::SurfaceCreationParameters const&));
    MOCK_METHOD1(destroy_surface, void(mf::SurfaceId));
    MOCK_CONST_METHOD1(get_surface, std::shared_ptr<mf::Surface>(mf::SurfaceId));
=======
    using namespace ::testing;
    ON_CALL(surface_factory, create_surface(_, _, _, _)).WillByDefault(
        Return(std::make_shared<msh::Surface>(
           nullptr,
           mt::fake_shared(surface_builder), std::make_shared<mtd::NullSurfaceConfigurator>(),
           msh::a_surface(),mf::SurfaceId{}, std::shared_ptr<mf::EventSink>())));
>>>>>>> 46ec9d3f

    MOCK_METHOD1(take_snapshot, void(msh::SnapshotCallback const&));
    MOCK_CONST_METHOD0(default_surface, std::shared_ptr<msh::Surface>());

<<<<<<< HEAD
    MOCK_CONST_METHOD0(name, std::string());
    MOCK_METHOD0(force_requests_to_complete, void());
=======
        EXPECT_CALL(focus_setter, set_focus_to(_)).Times(1); // Session creation
        EXPECT_CALL(surface_factory, create_surface(_, _, _, _)).Times(1);
        EXPECT_CALL(focus_setter, set_focus_to(_)).Times(1); // Post Surface creation
    }
>>>>>>> 46ec9d3f

    MOCK_METHOD0(hide, void());
    MOCK_METHOD0(show, void());
    
    MOCK_METHOD3(configure_surface, int(mf::SurfaceId, MirSurfaceAttrib, int));
};
}

TEST_F(SessionManagerSetup, display_change_configuration)
{
    using namespace testing;

    auto session1 = std::make_shared<MockShellSession>();
    auto session2 = std::make_shared<MockShellSession>();

    EXPECT_CALL(focus_setter, focused_session())
        .Times(2)
        .WillOnce(Return(session1))
        .WillOnce(Return(session2));
    EXPECT_CALL(mock_display_changer, apply_configuration_of(_))
        .Times(1);

    session_manager.handle_display_configuration(session2);
    session_manager.handle_display_configuration(session2);
}<|MERGE_RESOLUTION|>--- conflicted
+++ resolved
@@ -26,6 +26,7 @@
 #include "mir/shell/null_session_listener.h"
 #include "mir/shell/surface_creation_parameters.h"
 #include "mir/surfaces/surface.h"
+#include "mir/graphics/display_configuration.h"
 
 #include "mir_test/fake_shared.h"
 #include "mir_test_doubles/mock_buffer_stream.h"
@@ -44,6 +45,7 @@
 
 namespace mc = mir::compositor;
 namespace mf = mir::frontend;
+namespace mg = mir::graphics;
 namespace msh = mir::shell;
 namespace ms = mir::surfaces;
 namespace geom = mir::geometry;
@@ -111,28 +113,7 @@
 
 TEST_F(SessionManagerSetup, create_surface)
 {
-<<<<<<< HEAD
     using namespace testing;
-=======
-    using namespace ::testing;
-
-    EXPECT_CALL(surface_factory, create_surface(_, _, _, _)).Times(1);
-
-    ON_CALL(surface_factory, create_surface(_, _, _, _)).WillByDefault(
-       Return(std::make_shared<msh::Surface>(
-           nullptr,
-           mt::fake_shared(surface_builder), std::make_shared<mtd::NullSurfaceConfigurator>(),
-           msh::a_surface(),mf::SurfaceId{}, std::shared_ptr<mf::EventSink>())));
-
-
-    EXPECT_CALL(container, insert_session(_)).Times(1);
-    EXPECT_CALL(container, remove_session(_)).Times(1);
-
-    EXPECT_CALL(focus_setter, set_focus_to(_)).Times(1);
-    EXPECT_CALL(focus_setter, set_focus_to(std::shared_ptr<msh::Session>())).Times(1);
-
-    EXPECT_CALL(focus_sequence, default_focus()).WillOnce(Return((std::shared_ptr<msh::Session>())));
->>>>>>> 46ec9d3f
 
     std::shared_ptr<mf::Session> session;
     EXPECT_CALL(focus_setter, surface_created_for(_))
@@ -145,36 +126,21 @@
 {
 struct MockShellSession : public msh::Session
 {
-<<<<<<< HEAD
     MOCK_METHOD1(create_surface, mf::SurfaceId(msh::SurfaceCreationParameters const&));
     MOCK_METHOD1(destroy_surface, void(mf::SurfaceId));
     MOCK_CONST_METHOD1(get_surface, std::shared_ptr<mf::Surface>(mf::SurfaceId));
-=======
-    using namespace ::testing;
-    ON_CALL(surface_factory, create_surface(_, _, _, _)).WillByDefault(
-        Return(std::make_shared<msh::Surface>(
-           nullptr,
-           mt::fake_shared(surface_builder), std::make_shared<mtd::NullSurfaceConfigurator>(),
-           msh::a_surface(),mf::SurfaceId{}, std::shared_ptr<mf::EventSink>())));
->>>>>>> 46ec9d3f
 
     MOCK_METHOD1(take_snapshot, void(msh::SnapshotCallback const&));
     MOCK_CONST_METHOD0(default_surface, std::shared_ptr<msh::Surface>());
 
-<<<<<<< HEAD
     MOCK_CONST_METHOD0(name, std::string());
     MOCK_METHOD0(force_requests_to_complete, void());
-=======
-        EXPECT_CALL(focus_setter, set_focus_to(_)).Times(1); // Session creation
-        EXPECT_CALL(surface_factory, create_surface(_, _, _, _)).Times(1);
-        EXPECT_CALL(focus_setter, set_focus_to(_)).Times(1); // Post Surface creation
-    }
->>>>>>> 46ec9d3f
 
     MOCK_METHOD0(hide, void());
     MOCK_METHOD0(show, void());
     
     MOCK_METHOD3(configure_surface, int(mf::SurfaceId, MirSurfaceAttrib, int));
+    MOCK_METHOD1(send_display_config, void(mg::DisplayConfiguration const&));
 };
 }
 
