--- conflicted
+++ resolved
@@ -114,14 +114,9 @@
 
     ON_CALL(surface_factory, create_surface(_, _, _, _)).WillByDefault(
        Return(std::make_shared<msh::Surface>(
-<<<<<<< HEAD
            nullptr,
-           mt::fake_shared(surface_builder),
-           msh::a_surface())));
-=======
            mt::fake_shared(surface_builder), std::make_shared<mtd::NullSurfaceConfigurator>(),
            msh::a_surface(),mf::SurfaceId{}, std::shared_ptr<mf::EventSink>())));
->>>>>>> 2ceebfd9
 
 
     EXPECT_CALL(container, insert_session(_)).Times(1);
@@ -155,14 +150,9 @@
     using namespace ::testing;
     ON_CALL(surface_factory, create_surface(_, _, _, _)).WillByDefault(
         Return(std::make_shared<msh::Surface>(
-<<<<<<< HEAD
-            nullptr,
-            mt::fake_shared(surface_builder),
-            msh::a_surface())));
-=======
+           nullptr,
            mt::fake_shared(surface_builder), std::make_shared<mtd::NullSurfaceConfigurator>(),
            msh::a_surface(),mf::SurfaceId{}, std::shared_ptr<mf::EventSink>())));
->>>>>>> 2ceebfd9
 
     // Once for session creation and once for surface creation
     {
