--- conflicted
+++ resolved
@@ -48,10 +48,8 @@
 static std::shared_ptr<mtd::MockSurface> make_mock_surface()
 {
     mtd::StubSurfaceBuilder surface_builder;
-    mtd::StubSurfaceController surface_controller;
-
-    return std::make_shared<mtd::MockSurface>(std::make_shared<mtd::StubSurfaceBuilder>(),
-        std::make_shared<mtd::StubSurfaceController>());
+
+    return std::make_shared<mtd::MockSurface>(std::make_shared<mtd::StubSurfaceBuilder>());
 }
 }
 
@@ -59,14 +57,9 @@
 {
     using namespace ::testing;
 
-<<<<<<< HEAD
-    auto const mock_surface = make_mock_surface();
-=======
-    mtd::NullEventSink sender;
-    mtd::StubSurfaceBuilder surface_builder;
-    auto const mock_surface = std::make_shared<mtd::MockSurface>(mt::fake_shared(surface_builder));
->>>>>>> e3354ffb
-
+    auto mock_surface = make_mock_surface();
+
+    mtd::NullEventSink sender;
     mtd::MockSurfaceFactory surface_factory;
     ON_CALL(surface_factory, create_surface(_,_,_)).WillByDefault(Return(mock_surface));
 
@@ -127,15 +120,12 @@
     app_session.destroy_surface(id3);
 }
 
-<<<<<<< HEAD
-=======
 TEST(ApplicationSession, session_visbility_propagates_to_surfaces)
 {
     using namespace ::testing;
 
     mtd::NullEventSink sender;
-    mtd::StubSurfaceBuilder surface_builder;
-    auto const mock_surface = std::make_shared<mtd::MockSurface>(mt::fake_shared(surface_builder));
+    auto mock_surface = make_mock_surface();
 
     mtd::MockSurfaceFactory surface_factory;
     ON_CALL(surface_factory, create_surface(_, _, _)).WillByDefault(Return(mock_surface));
@@ -162,7 +152,6 @@
     app_session.destroy_surface(surf);
 }
 
->>>>>>> e3354ffb
 TEST(Session, get_invalid_surface_throw_behavior)
 {
     using namespace ::testing;
@@ -220,68 +209,4 @@
     EXPECT_CALL(*snapshot_strategy, take_snapshot_of(_,_));
 
     app_session.take_snapshot(msh::SnapshotCallback());
-}
-
-TEST(ApplicationSession, session_visbility_propagates_to_surfaces)
-{
-    using namespace ::testing;
-
-    auto const mock_surface = make_mock_surface();
-
-    mtd::MockSurfaceFactory surface_factory;
-    ON_CALL(surface_factory, create_surface(_, _, _)).WillByDefault(Return(mock_surface));
-
-    msh::ApplicationSession app_session(mt::fake_shared(surface_factory), "Foo",
-                                        std::make_shared<mtd::NullSnapshotStrategy>(),
-                                        std::make_shared<msh::NullSessionListener>());
-
-    EXPECT_CALL(surface_factory, create_surface(_, _, _));
-
-    {
-        InSequence seq;
-        EXPECT_CALL(*mock_surface, hide()).Times(1);
-        EXPECT_CALL(*mock_surface, show()).Times(1);
-        EXPECT_CALL(*mock_surface, destroy()).Times(1);
-    }
-
-    msh::SurfaceCreationParameters params;
-    auto surf = app_session.create_surface(params);
-
-    app_session.hide();
-    app_session.show();
-
-    app_session.destroy_surface(surf);
-}
-
-TEST(ApplicationSession, raise_acts_on_default_surface)
-{
-    using namespace ::testing;
-
-    auto const mock_surface_1 = make_mock_surface();
-    auto const mock_surface_2 = make_mock_surface();
-
-    mtd::MockSurfaceFactory surface_factory;
-    
-    {
-        InSequence seq;
-        EXPECT_CALL(surface_factory, create_surface(_, _, _)).Times(1)
-            .WillOnce(Return(mock_surface_1));
-        EXPECT_CALL(surface_factory, create_surface(_, _, _)).Times(1)
-            .WillOnce(Return(mock_surface_2));
-    }
-
-    msh::ApplicationSession app_session(mt::fake_shared(surface_factory), "Foo",
-                                        std::make_shared<mtd::NullSnapshotStrategy>(),
-                                        std::make_shared<msh::NullSessionListener>());
-
-    {
-        InSequence seq;
-        EXPECT_CALL(*mock_surface_1, raise()).Times(2);
-    }
-
-    msh::SurfaceCreationParameters params;
-    app_session.create_surface(params);
-    app_session.raise();
-    app_session.create_surface(params);
-    app_session.raise();
 }