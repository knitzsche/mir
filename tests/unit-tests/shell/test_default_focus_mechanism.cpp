/*
 * Copyright © 2012 Canonical Ltd.
 *
 * This program is free software: you can redistribute it and/or modify
 * it under the terms of the GNU General Public License version 3 as
 * published by the Free Software Foundation.
 *
 * This program is distributed in the hope that it will be useful,
 * but WITHOUT ANY WARRANTY; without even the implied warranty of
 * MERCHANTABILITY or FITNESS FOR A PARTICULAR PURPOSE.  See the
 * GNU General Public License for more details.
 *
 * You should have received a copy of the GNU General Public License
 * along with this program.  If not, see <http://www.gnu.org/licenses/>.
 *
 * Authored By: Robert Carr <racarr@canonical.com>
 */

#include "mir/shell/application_session.h"
#include "mir/shell/registration_order_focus_sequence.h"
#include "mir/shell/default_focus_mechanism.h"
#include "mir/shell/session.h"
#include "mir/shell/surface_creation_parameters.h"
#include "mir/surfaces/surface.h"
#include "mir/graphics/display_configuration.h"

#include "mir_test/fake_shared.h"
#include "mir_test_doubles/mock_buffer_stream.h"
#include "mir_test_doubles/mock_surface_factory.h"
#include "mir_test_doubles/mock_shell_session.h"
#include "mir_test_doubles/stub_surface.h"
#include "mir_test_doubles/mock_surface.h"
#include "mir_test_doubles/stub_surface_builder.h"
#include "mir_test_doubles/stub_surface_controller.h"
#include "mir_test_doubles/stub_input_targeter.h"
#include "mir_test_doubles/mock_input_targeter.h"
#include "mir_test_doubles/stub_surface_controller.h"

#include <gmock/gmock.h>
#include <gtest/gtest.h>
#include <string>

namespace mc = mir::compositor;
namespace msh = mir::shell;
namespace ms = mir::surfaces;
namespace mf = mir::frontend;
namespace mt = mir::test;
namespace mtd = mir::test::doubles;

TEST(DefaultFocusMechanism, raises_default_surface)
{
    using namespace ::testing;
    
<<<<<<< HEAD
    NiceMock<mtd::MockShellSession> app1;
    mtd::MockSurface mock_surface(std::make_shared<mtd::StubSurfaceBuilder>());
=======
    NiceMock<MockShellSession> app1;
    mtd::MockSurface mock_surface(&app1, std::make_shared<mtd::StubSurfaceBuilder>());
>>>>>>> 451e7fc7
    {
        InSequence seq;
        EXPECT_CALL(app1, default_surface()).Times(1)
            .WillOnce(Return(mt::fake_shared(mock_surface)));
    }

    auto controller = std::make_shared<mtd::StubSurfaceController>();
    EXPECT_CALL(mock_surface, raise(Eq(controller))).Times(1);
    mtd::StubInputTargeter targeter;
    msh::DefaultFocusMechanism focus_mechanism(mt::fake_shared(targeter), controller);
    
    focus_mechanism.set_focus_to(mt::fake_shared(app1));
}

TEST(DefaultFocusMechanism, sets_input_focus)
{
    using namespace ::testing;
    
<<<<<<< HEAD
    NiceMock<mtd::MockShellSession> app1;
    mtd::MockSurface mock_surface(std::make_shared<mtd::StubSurfaceBuilder>());
=======
    NiceMock<MockShellSession> app1;
    mtd::MockSurface mock_surface(&app1, std::make_shared<mtd::StubSurfaceBuilder>());
>>>>>>> 451e7fc7
    {
        InSequence seq;
        EXPECT_CALL(app1, default_surface()).Times(1)
            .WillOnce(Return(mt::fake_shared(mock_surface)));
        EXPECT_CALL(app1, default_surface()).Times(1)
            .WillOnce(Return(std::shared_ptr<msh::Surface>()));
    }

    mtd::MockInputTargeter targeter;
    
    msh::DefaultFocusMechanism focus_mechanism(mt::fake_shared(targeter), std::make_shared<mtd::StubSurfaceController>());
    
    {
        InSequence seq;
        EXPECT_CALL(mock_surface, take_input_focus(_)).Times(1);
        // When we have no default surface.
        EXPECT_CALL(targeter, focus_cleared()).Times(1);
        // When we have no session.
        EXPECT_CALL(targeter, focus_cleared()).Times(1);
    }
    
    focus_mechanism.set_focus_to(mt::fake_shared(app1));
    focus_mechanism.set_focus_to(mt::fake_shared(app1));
    focus_mechanism.set_focus_to(std::shared_ptr<msh::Session>());
}<|MERGE_RESOLUTION|>--- conflicted
+++ resolved
@@ -51,13 +51,8 @@
 {
     using namespace ::testing;
     
-<<<<<<< HEAD
     NiceMock<mtd::MockShellSession> app1;
-    mtd::MockSurface mock_surface(std::make_shared<mtd::StubSurfaceBuilder>());
-=======
-    NiceMock<MockShellSession> app1;
     mtd::MockSurface mock_surface(&app1, std::make_shared<mtd::StubSurfaceBuilder>());
->>>>>>> 451e7fc7
     {
         InSequence seq;
         EXPECT_CALL(app1, default_surface()).Times(1)
@@ -76,13 +71,8 @@
 {
     using namespace ::testing;
     
-<<<<<<< HEAD
     NiceMock<mtd::MockShellSession> app1;
-    mtd::MockSurface mock_surface(std::make_shared<mtd::StubSurfaceBuilder>());
-=======
-    NiceMock<MockShellSession> app1;
     mtd::MockSurface mock_surface(&app1, std::make_shared<mtd::StubSurfaceBuilder>());
->>>>>>> 451e7fc7
     {
         InSequence seq;
         EXPECT_CALL(app1, default_surface()).Times(1)
