/*
 * Copyright © 2012 Canonical Ltd.
 *
 * This program is free software: you can redistribute it and/or modify
 * it under the terms of the GNU General Public License version 3 as
 * published by the Free Software Foundation.
 *
 * This program is distributed in the hope that it will be useful,
 * but WITHOUT ANY WARRANTY; without even the implied warranty of
 * MERCHANTABILITY or FITNESS FOR A PARTICULAR PURPOSE.  See the
 * GNU General Public License for more details.
 *
 * You should have received a copy of the GNU General Public License
 * along with this program.  If not, see <http://www.gnu.org/licenses/>.
 *
 * Authored By: Robert Carr <racarr@canonical.com>
 */

#include "mir/shell/application_session.h"
#include "mir/shell/default_session_container.h"
#include "mir/shell/surface_creation_parameters.h"
#include "mir/shell/null_session_listener.h"
#include "mir/surfaces/surface.h"
#include "mir_test_doubles/mock_buffer_stream.h"
#include "mir_test_doubles/mock_surface_factory.h"
#include "mir_test_doubles/null_snapshot_strategy.h"
#include "mir_test_doubles/null_surface_configurator.h"

#include <gmock/gmock.h>
#include <gtest/gtest.h>
#include <string>

namespace me = mir::events;
namespace mf = mir::frontend;
namespace msh = mir::shell;
namespace mtd = mir::test::doubles;

namespace
{

std::shared_ptr<msh::ApplicationSession> make_session(
    std::shared_ptr<msh::SurfaceFactory> const& factory,
    std::string const& session_name)
{
    return std::make_shared<msh::ApplicationSession>(
        factory, session_name,
        std::make_shared<mtd::NullSnapshotStrategy>(),
<<<<<<< HEAD
        std::make_shared<mtd::NullSurfaceConfigurator>());
=======
        std::make_shared<msh::NullSessionListener>());
>>>>>>> 83f4a634
}

}

TEST(DefaultSessionContainer, for_each)
{
    using namespace ::testing;
    auto factory = std::make_shared<mtd::MockSurfaceFactory>();
    msh::DefaultSessionContainer container;

    container.insert_session(make_session(factory, "Visual Studio 7"));
    container.insert_session(make_session(factory, "Visual Studio 8"));

    struct local
    {
        MOCK_METHOD1(check_name, void (std::string const&));

        void operator()(std::shared_ptr<mf::Session> const& session)
        {
            check_name(session->name());
        }
    } functor;

    InSequence seq;
    EXPECT_CALL(functor, check_name("Visual Studio 7"));
    EXPECT_CALL(functor, check_name("Visual Studio 8"));

    container.for_each(std::ref(functor));
}

TEST(DefaultSessionContainer, invalid_session_throw_behavior)
{
    using namespace ::testing;
    auto factory = std::make_shared<mtd::MockSurfaceFactory>();
    msh::DefaultSessionContainer container;

    auto session = make_session(factory, "Visual Studio 7");
    EXPECT_THROW({
        container.remove_session(session);
    }, std::logic_error);
}<|MERGE_RESOLUTION|>--- conflicted
+++ resolved
@@ -45,11 +45,8 @@
     return std::make_shared<msh::ApplicationSession>(
         factory, session_name,
         std::make_shared<mtd::NullSnapshotStrategy>(),
-<<<<<<< HEAD
-        std::make_shared<mtd::NullSurfaceConfigurator>());
-=======
+        std::make_shared<mtd::NullSurfaceConfigurator>(),
         std::make_shared<msh::NullSessionListener>());
->>>>>>> 83f4a634
 }
 
 }
