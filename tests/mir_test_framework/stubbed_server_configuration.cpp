--- conflicted
+++ resolved
@@ -121,18 +121,8 @@
 class StubGraphicPlatform : public mtd::NullPlatform
 {
 public:
-<<<<<<< HEAD
-    StubDisplay()
-        : rect{geom::Point{0,0}, mtf::StubbedServerConfiguration::display_bounds},
-          display_buffer(rect)
-    {
-    }
-
-    void for_each_display_buffer(std::function<void(mg::DisplayBuffer&)> const& f) override
-=======
     StubGraphicPlatform(std::vector<geom::Rectangle> const& display_rects)
         : display_rects{display_rects}
->>>>>>> 666377c3
     {
     }
 
@@ -206,10 +196,6 @@
 {
 }
 
-geom::Size const mtf::StubbedServerConfiguration::display_bounds = geom::Size{
-    geom::Width{1600}, geom::Height{1200}
-};
-
 std::shared_ptr<mg::Platform> mtf::StubbedServerConfiguration::the_graphics_platform()
 {
     if (!graphics_platform)
