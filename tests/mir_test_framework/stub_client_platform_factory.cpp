/*
 * Copyright © 2014 Canonical Ltd.
 *
 * This program is free software: you can redistribute it and/or modify it
 * under the terms of the GNU General Public License version 3,
 * as published by the Free Software Foundation.
 *
 * This program is distributed in the hope that it will be useful,
 * but WITHOUT ANY WARRANTY; without even the implied warranty of
 * MERCHANTABILITY or FITNESS FOR A PARTICULAR PURPOSE.  See the
 * GNU General Public License for more details.
 *
 * You should have received a copy of the GNU General Public License
 * along with this program.  If not, see <http://www.gnu.org/licenses/>.
 *
 * Authored by: Christopher James Halse Rogers <christopher.halse.rogers@canonical.com>
 */

#include "mir_test_framework/stub_client_platform_factory.h"
#include "mir_test_doubles/stub_client_buffer_factory.h"
#include "src/client/client_buffer_factory.h"
#include "src/client/client_buffer.h"
#include "src/client/client_platform.h"

#include <unistd.h>
#include <string.h>

namespace mcl = mir::client;
namespace geom = mir::geometry;
namespace mtf = mir_test_framework;
namespace mtd = mir::test::doubles;

namespace
{
<<<<<<< HEAD
class StubClientBuffer : public mcl::ClientBuffer
{
public:
    StubClientBuffer(std::shared_ptr<MirBufferPackage> const& package)
    {
#ifndef ANDROID
        native = package;
#endif
        for (int i = 0; i < package->fd_items; ++i)
        {
            ::close(package->fd[i]);
        }
    }

    std::shared_ptr<mcl::MemoryRegion> secure_for_cpu_write()
    {
        return nullptr;
    }

    geom::Size size() const
    {
        return geom::Size{};
    }

    geom::Stride stride() const
    {
        return geom::Stride{};
    }

    MirPixelFormat pixel_format() const
    {
        return mir_pixel_format_abgr_8888;
    }

    uint32_t age() const
    {
        return 0;
    }
    void increment_age()
    {
    }
    void mark_as_submitted()
    {
    }
    std::shared_ptr<mir::graphics::NativeBuffer> native_buffer_handle() const
    {
#ifdef ANDROID
        return nullptr;
#else
        return native;
#endif
    }
    void update_from(MirBufferPackage const& package) override
    {
        static_cast<void>(package);
#ifndef ANDROID
        ::memcpy(native.get(), &package, sizeof(package));
#endif
    }
private:
#ifndef ANDROID
    std::shared_ptr<mir::graphics::NativeBuffer> native;
#endif

    virtual void fill_update_msg(MirBufferPackage& /*message*/) override
    {
    }
};

struct StubClientBufferFactory : public mcl::ClientBufferFactory
{
    std::shared_ptr<mcl::ClientBuffer> create_buffer(std::shared_ptr<MirBufferPackage> const& package,
                                                     geom::Size, MirPixelFormat)
    {
        return std::make_shared<StubClientBuffer>(package);
    }
};

=======
>>>>>>> 4fe1367a
struct StubClientPlatform : public mcl::ClientPlatform
{
    MirPlatformType platform_type() const
    {
        return mir_platform_type_gbm;
    }

    std::shared_ptr<mcl::ClientBufferFactory> create_buffer_factory()
    {
        return std::make_shared<mtd::StubClientBufferFactory>();
    }

    std::shared_ptr<EGLNativeWindowType> create_egl_native_window(mcl::ClientSurface*)
    {
        auto fake_window = reinterpret_cast<EGLNativeWindowType>(0x12345678lu);
        return std::make_shared<EGLNativeWindowType>(fake_window);
    }

    std::shared_ptr<EGLNativeDisplayType> create_egl_native_display()
    {
        auto fake_display = reinterpret_cast<EGLNativeDisplayType>(0x12345678lu);
        return std::make_shared<EGLNativeDisplayType>(fake_display);
    }

    MirNativeBuffer* convert_native_buffer(mir::graphics::NativeBuffer* buf) const
    {
        static_cast<void>(buf);
#ifndef ANDROID
        return buf;
#else
        return nullptr;
#endif
    }
};
}

std::shared_ptr<mcl::ClientPlatform>
mtf::StubClientPlatformFactory::create_client_platform(mcl::ClientContext*)
{
    return std::make_shared<StubClientPlatform>();
}<|MERGE_RESOLUTION|>--- conflicted
+++ resolved
@@ -32,87 +32,6 @@
 
 namespace
 {
-<<<<<<< HEAD
-class StubClientBuffer : public mcl::ClientBuffer
-{
-public:
-    StubClientBuffer(std::shared_ptr<MirBufferPackage> const& package)
-    {
-#ifndef ANDROID
-        native = package;
-#endif
-        for (int i = 0; i < package->fd_items; ++i)
-        {
-            ::close(package->fd[i]);
-        }
-    }
-
-    std::shared_ptr<mcl::MemoryRegion> secure_for_cpu_write()
-    {
-        return nullptr;
-    }
-
-    geom::Size size() const
-    {
-        return geom::Size{};
-    }
-
-    geom::Stride stride() const
-    {
-        return geom::Stride{};
-    }
-
-    MirPixelFormat pixel_format() const
-    {
-        return mir_pixel_format_abgr_8888;
-    }
-
-    uint32_t age() const
-    {
-        return 0;
-    }
-    void increment_age()
-    {
-    }
-    void mark_as_submitted()
-    {
-    }
-    std::shared_ptr<mir::graphics::NativeBuffer> native_buffer_handle() const
-    {
-#ifdef ANDROID
-        return nullptr;
-#else
-        return native;
-#endif
-    }
-    void update_from(MirBufferPackage const& package) override
-    {
-        static_cast<void>(package);
-#ifndef ANDROID
-        ::memcpy(native.get(), &package, sizeof(package));
-#endif
-    }
-private:
-#ifndef ANDROID
-    std::shared_ptr<mir::graphics::NativeBuffer> native;
-#endif
-
-    virtual void fill_update_msg(MirBufferPackage& /*message*/) override
-    {
-    }
-};
-
-struct StubClientBufferFactory : public mcl::ClientBufferFactory
-{
-    std::shared_ptr<mcl::ClientBuffer> create_buffer(std::shared_ptr<MirBufferPackage> const& package,
-                                                     geom::Size, MirPixelFormat)
-    {
-        return std::make_shared<StubClientBuffer>(package);
-    }
-};
-
-=======
->>>>>>> 4fe1367a
 struct StubClientPlatform : public mcl::ClientPlatform
 {
     MirPlatformType platform_type() const
