/*
 * Copyright © 2016-2018 Canonical Ltd.
 *
 * This program is free software: you can redistribute it and/or modify it
 * under the terms of the GNU General Public License version 2 or 3 as
 * published by the Free Software Foundation.
 *
 * This program is distributed in the hope that it will be useful,
 * but WITHOUT ANY WARRANTY; without even the implied warranty of
 * MERCHANTABILITY or FITNESS FOR A PARTICULAR PURPOSE.  See the
 * GNU General Public License for more details.
 *
 * You should have received a copy of the GNU General Public License
 * along with this program.  If not, see <http://www.gnu.org/licenses/>.
 *
 * Authored by: Alan Griffiths <alan@octopull.co.uk>
 */

#include "sw_splash.h"

#include <mir/client/display_config.h>
#include <mir/client/surface.h>
#include <mir/client/window.h>
#include <mir/client/window_spec.h>

#include <mir_toolkit/mir_buffer_stream.h>

#include <chrono>
#include <cstring>
#include <thread>
#include <mutex>

namespace
{
MirPixelFormat find_8888_format(MirConnection* connection)
{
    unsigned int const num_formats = 32;
    MirPixelFormat pixel_formats[num_formats];
    unsigned int valid_formats;
    mir_connection_get_available_surface_formats(connection, pixel_formats, num_formats, &valid_formats);

    for (unsigned int i = 0; i < num_formats; ++i)
    {
        MirPixelFormat cur_pf = pixel_formats[i];
        if (cur_pf == mir_pixel_format_abgr_8888 ||
            cur_pf == mir_pixel_format_argb_8888)
        {
            return cur_pf;
        }
    }

    for (unsigned int i = 0; i < num_formats; ++i)
    {
        MirPixelFormat cur_pf = pixel_formats[i];
        if (cur_pf == mir_pixel_format_xbgr_8888 ||
            cur_pf == mir_pixel_format_xrgb_8888)
        {
            return cur_pf;
        }
    }

    return *pixel_formats;
}

auto create_window(MirConnection* connection, mir::client::Surface const& surface) -> mir::client::Window
{
    int id = 0;
    int width = 0;
    int height = 0;

    mir::client::DisplayConfig{connection}.for_each_output([&](MirOutput const* output)
        {
            if (mir_output_get_connection_state(output) == mir_output_connection_state_connected &&
                mir_output_is_enabled(output))
            {
                id = mir_output_get_id(output);
<<<<<<< HEAD

                MirOutputMode const* mode = mir_output_get_current_mode(output);
                width = mir_output_mode_get_width(mode);
                height = mir_output_mode_get_height(mode);

                switch (mir_output_get_orientation(output))
                {
                case mir_orientation_left:
                case mir_orientation_right:
                    std::swap(width, height);
                default:;
                }
=======
                width = mir_output_get_logical_width(output);
                height = mir_output_get_logical_height(output);
>>>>>>> 5ee48a2f
            }
        });

    return mir::client::WindowSpec::for_normal_window(connection, width, height)
        .set_name("splash")
        .set_fullscreen_on_output(id)
        .add_surface(surface, width, height, 0, 0)
        .create_window();
}

void render_pattern(MirGraphicsRegion *region, uint8_t pattern[])
{
    char *row = region->vaddr;

    for (int j = 0; j < region->height; j++)
    {
        uint32_t *pixel = (uint32_t*)row;

        for (int i = 0; i < region->width; i++)
            memcpy(pixel+i, pattern, sizeof pixel[i]);

        row += region->stride;
    }
}
}

struct SwSplash::Self : SplashSession
{
    std::mutex mutable mutex;
    std::weak_ptr<mir::scene::Session> session_;

    std::shared_ptr<mir::scene::Session> session() const override
    {
        std::lock_guard<decltype(mutex)> lock{mutex};
        return session_.lock();
    }
};

SwSplash::SwSplash() : self{std::make_shared<Self>()} {}

SwSplash::~SwSplash() = default;

void SwSplash::operator()(std::weak_ptr<mir::scene::Session> const& session)
{
    std::lock_guard<decltype(self->mutex)> lock{self->mutex};
    self->session_ = session;
}

SwSplash::operator std::shared_ptr<SplashSession>() const
{
    return self;
}

void SwSplash::operator()(MirConnection* connection)
{
    MirPixelFormat pixel_format = find_8888_format(connection);

    uint8_t pattern[4] = { 0x14, 0x48, 0xDD, 0xFF };

    switch(pixel_format)
    {
    case mir_pixel_format_abgr_8888:
    case mir_pixel_format_xbgr_8888:
        std::swap(pattern[2],pattern[0]);
        break;

    case mir_pixel_format_argb_8888:
    case mir_pixel_format_xrgb_8888:
        break;

    default:
        return;
    };


    mir::client::Surface surface{mir_connection_create_render_surface_sync(connection, 42, 42)};
    MirBufferStream* buffer_stream = mir_render_surface_get_buffer_stream(surface, 42, 42, pixel_format);

    auto const window = create_window(connection, surface);

    MirGraphicsRegion graphics_region;

    auto const time_limit = std::chrono::steady_clock::now() + std::chrono::seconds(2);

    do
    {
        mir_buffer_stream_get_graphics_region(buffer_stream, &graphics_region);

        render_pattern(&graphics_region, pattern);
        mir_buffer_stream_swap_buffers_sync(buffer_stream);

        for (auto& x : pattern)
            x =  3*x/4;

        std::this_thread::sleep_for(std::chrono::milliseconds(200));
    }
    while (std::chrono::steady_clock::now() < time_limit);
}<|MERGE_RESOLUTION|>--- conflicted
+++ resolved
@@ -74,23 +74,8 @@
                 mir_output_is_enabled(output))
             {
                 id = mir_output_get_id(output);
-<<<<<<< HEAD
-
-                MirOutputMode const* mode = mir_output_get_current_mode(output);
-                width = mir_output_mode_get_width(mode);
-                height = mir_output_mode_get_height(mode);
-
-                switch (mir_output_get_orientation(output))
-                {
-                case mir_orientation_left:
-                case mir_orientation_right:
-                    std::swap(width, height);
-                default:;
-                }
-=======
                 width = mir_output_get_logical_width(output);
                 height = mir_output_get_logical_height(output);
->>>>>>> 5ee48a2f
             }
         });
 
