
# Copyright © 2012 Canonical Ltd.
#
# This program is free software: you can redistribute it and/or modify
# it under the terms of the GNU General Public License version 3 as
# published by the Free Software Foundation.
#
# This program is distributed in the hope that it will be useful,
# but WITHOUT ANY WARRANTY; without even the implied warranty of
# MERCHANTABILITY or FITNESS FOR A PARTICULAR PURPOSE.  See the
# GNU General Public License for more details.
#
# You should have received a copy of the GNU General Public License
# along with this program.  If not, see <http://www.gnu.org/licenses/>.
#
# Authored by: Kevin DuBois <kevin.dubois@canonical.com>

include_directories(${GLESv2_INCLUDE_DIRS})

if (MIR_PLATFORM STREQUAL "gbm")
    set(RENDER_TO_FB_EXTRA_LINK_LIBRARIES gbm drm)
endif()

set(RENDER_TO_FB_SOURCES render_to_fb.cpp)
add_executable(render_to_fb ${RENDER_TO_FB_SOURCES})
target_link_libraries(
    render_to_fb

    mirplatformgraphics
<<<<<<< HEAD
    test-utils
    ${RENDER_TO_FB_EXTRA_LINK_LIBRARIES}
    EGL
    GLESv2
=======
    ${GLESv2_LIBRARIES}
>>>>>>> d0103b38
)<|MERGE_RESOLUTION|>--- conflicted
+++ resolved
@@ -27,12 +27,6 @@
     render_to_fb
 
     mirplatformgraphics
-<<<<<<< HEAD
     test-utils
-    ${RENDER_TO_FB_EXTRA_LINK_LIBRARIES}
-    EGL
-    GLESv2
-=======
     ${GLESv2_LIBRARIES}
->>>>>>> d0103b38
 )